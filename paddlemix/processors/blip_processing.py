# Copyright (c) 2023 PaddlePaddle Authors. All Rights Reserved.
#
# Licensed under the Apache License, Version 2.0 (the "License");
# you may not use this file except in compliance with the License.
# You may obtain a copy of the License at
#
#     http://www.apache.org/licenses/LICENSE-2.0
#
# Unless required by applicable law or agreed to in writing, software
# distributed under the License is distributed on an "AS IS" BASIS,
# WITHOUT WARRANTIES OR CONDITIONS OF ANY KIND, either express or implied.
# See the License for the specific language governing permissions and
# limitations under the License.
"""
Processor class for BLIP-2.
"""

import re
from typing import Dict, List, Optional, Tuple, Union

import numpy as np
import PIL
from paddlenlp.transformers.tokenizer_utils_base import (
    BatchEncoding,
    PreTokenizedInput,
    TensorType,
    TextInput,
)

from .base_processing import ProcessorMixin
from .image_transform_utils import (
    convert_to_rgb,
    normalize,
    random_horizontal_flip,
    random_resized_crop,
    rescale,
    resize,
    to_channel_dimension_format,
)
from .image_utils import (
    IMAGENET_STANDARD_MEAN,
    IMAGENET_STANDARD_STD,
    ChannelDimension,
    ImageInput,
    PILImageResampling,
    load_image,
    to_numpy_array,
    valid_images,
)
from .processing_utils import BaseImageProcessor, BaseTextProcessor, get_size_dict

__all__ = [
    "Blip2Processor",
    "BlipImageProcessor",
    "BlipTextProcessor",
]


class Blip2Processor(ProcessorMixin):
    r"""
    Constructs a BLIP-2 processor which wraps a BLIP2 image processor and an OPT/T5 tokenizer into a single processor.
    [`Blip2Processor`] offers all the functionalities of [`BlipImageProcessor`] and [`AutoTokenizer`]. See the docstring
    of [`~Blip2Processor.__call__`] and [`~Blip2Processor.decode`] for more information.
    Args:
        image_processor (`BlipImageProcessor`):
            An instance of [`BlipImageProcessor`]. The image processor is a required input.
        tokenizer (`AutoTokenizer`):
            An instance of ['PreTrainedTokenizer`]. The tokenizer is a required input.
    """
    attributes = ["image_processor", "text_processor", "tokenizer"]
    image_processor_class = "BlipImageProcessor"
    text_processor_class = "BlipTextProcessor"
    tokenizer_class = "AutoTokenizer"

    def __init__(self, image_processor, text_processor, tokenizer):
        super().__init__(image_processor, text_processor, tokenizer)

    def __call__(
        self,
        images=None,
        text: Union[TextInput, PreTokenizedInput, List[TextInput], List[PreTokenizedInput]] = None,
        return_tensors: Optional[Union[str, TensorType]] = None,
        max_length=32,
        mode="train",
        **kwargs,
    ) -> BatchEncoding:
        """
        Main method to prepare for the model one or several sequences(s) and image(s). This method forwards the `text`
        and `kwargs` arguments to Bert's [`~BertTokenizerFast.__call__`] if `text` is not `None` to encode
        the text. To prepare the image(s), this method forwards the `images` and `kwargs` arguments to
        Blip2ImageProcessor's [`~Blip2ImageProcessor.__call__`] if `images` is not `None`. Please refer to the doctsring
        of the above two methods for more information.

        Args:

            images (`PIL.Image.Image`, `np.ndarray`, `paddle.Tensor`, `List[PIL.Image.Image]`, `List[np.ndarray]`, `List[paddle.Tensor]`):
                The image or batch of images to be prepared. Each image can be a PIL image, NumPy array or Paddle
                tensor. In case of a NumPy array/Paddle tensor, each image should be of shape (C, H, W), where C is a
                number of channels, H and W are image height and width.
            text (`str`, `List[str]`, `List[List[str]]`):
                The sequence or batch of sequences to be encoded. Each sequence can be a string or a list of strings
                (pretokenized string). If the sequences are provided as list of strings (pretokenized), you must set
                `is_split_into_words=True` (to lift the ambiguity with a batch of sequences).
            return_tensors (`str` or [`~utils.TensorType`], *optional*):
                If set, will return tensors of a particular framework. Acceptable values are:
                - `'pd'`: Return Paddle `paddle.Tensor` objects.
                - `'np'`: Return NumPy `np.ndarray` objects.
            max_length (`int`, *optional*):
                If set to a number, will limit the total sequence returned so
                that it has a maximum length.
            mode (`str`, *optional*):
                The mode of ("train", "val", "test")

        Returns:
            [`BatchEncoding`]: A [`BatchEncoding`] with the following fields:

            - **input_ids** -- List of token ids to be fed to a model. Returned when `text` is not `None`.
            - **attention_mask** -- List of indices specifying which tokens should be attended to by the model (when
              `return_attention_mask=True` or if *"attention_mask"* is in `self.model_input_names` and if `text` is not
              `None`).
            - **pixel_values** -- Pixel values to be fed to a model. Returned when `images` is not `None`.
        """
        if images is None and text is None:
            raise ValueError("You have to specify either images or text.")

        # Get only text
        if images is None:
            text_encoding = self.text_processor(text, mode=mode)
            text_encoding = self.tokenizer(
                text=text_encoding,
                return_tensors=return_tensors,
                return_token_type_ids=False,
                max_length=32,
                padding=True,
                **kwargs,
            )
            return text_encoding

        # add pixel_values
        encoding_image_processor = self.image_processor(images, return_tensors=return_tensors, mode=mode)

        if text is not None:
            text_encoding = self.text_processor(text, mode=mode)
            text_encoding = self.tokenizer(
                text=text_encoding,
                return_tensors="pd",
                padding="longest",
                truncation=True,
                max_length=max_length,
<<<<<<< HEAD
                return_attention_mask=True,
            )
=======
                return_attention_mask=True)
>>>>>>> 36317b20
        else:
            text_encoding = None
            # eos_token_id = None

        if text_encoding is not None:
            encoding_image_processor.update(text_encoding)

        return encoding_image_processor

    def batch_decode(self, *args, **kwargs):
        """
        This method forwards all its arguments to PreTrainedTokenizer's [`~PreTrainedTokenizer.batch_decode`]. Please
        refer to the docstring of this method for more information.
        """
        return self.tokenizer.batch_decode(*args, **kwargs)

    def decode(self, *args, **kwargs):
        """
        This method forwards all its arguments to PreTrainedTokenizer's [`~PreTrainedTokenizer.decode`]. Please refer
        to the docstring of this method for more information.
        """
        return self.tokenizer.decode(*args, **kwargs)

    @property
    def model_input_names(self):
        tokenizer_input_names = self.tokenizer.model_input_names
        image_processor_input_names = self.image_processor.model_input_names
        return list(dict.fromkeys(tokenizer_input_names + image_processor_input_names))


class BlipTextProcessor(BaseTextProcessor):
    r"""
    Constructs a BLIP text processor.

    Args:
        prompt(`str`, *optional*, defaults to `""`):
            The prompt (used for generating prompts) that will be prepended to each generated text.
        do_caption (`bool`, *optional*, defaults to `False`):
            Whether to do the caption task.
        do_question(`bool`, *optional*, defaults to `False`):
            Whether to do the question task.
        max_words (`int`, *optional*, defaults to `50`):
            The maximum number of words to keep in the span of text.

    """

    def __init__(
        self,
        prompt: str = "",
        do_caption: bool = False,
        do_question: bool = False,
        max_words: int = 50,
        **kwargs,
    ):
        super().__init__(**kwargs)
        if do_question and do_caption:
            raise ValueError("do_caption and do_question cannot be set at the same time.")
        if not do_caption and not do_question:
            raise ValueError("Either do_caption or do_question must be set to True.")
        self.prompt = prompt
        self.do_caption = do_caption
        self.do_question = do_question
        self.max_words = max_words

    def __call__(
        self,
        text,
        do_caption: Optional[bool] = None,
        do_question: Optional[bool] = None,
        mode: str = "train",
        **kwargs,
    ):
        """
        Preprocess the text before tokenization.

        Args:
            text (`str`):
                Text to preprocess.
            do_caption (`bool`, *optional*, defaults to `False`):
                Whether to do the caption task.
            do_question(`bool`, *optional*, defaults to `False`):
                Whether to do the question task.
            mode(`str`, *optional*, defaults to `train`):
                The mode of ("train", "val", "test")

        """
        do_caption = do_caption if do_caption is not None else self.do_caption
        do_question = do_question if do_question is not None else self.do_question
        if do_caption and do_question:
            raise ValueError("do_caption and do_question cannot be set at the same time.")
        if not do_caption and not do_question:
            raise ValueError("Either do_caption or do_question must be set to True.")

        if not isinstance(text, (list, tuple)):
            text = [text]
        # import pdb; pdb.set_trace()
        if do_caption:
            results = [self.prompt + self.pre_caption(t) for t in text]
        if do_question:
            results = [self.prompt.format(self.pre_question(t)) for t in text]
        if mode == "train":
            results = [res + "\n" for res in results]
        return results

    def pre_caption(self, caption: str) -> str:
        """
        Preprocess the text before tokenization.
        """
        caption = re.sub(
            r"([.!\"()*#:;~])",
            " ",
            caption.lower(),
        )
        caption = re.sub(
            r"\s{2,}",
            " ",
            caption,
        )
        caption = caption.rstrip("\n")
        caption = caption.strip(" ")

        # truncate caption
        caption_words = caption.split(" ")
        if len(caption_words) > self.max_words:
            caption = " ".join(caption_words[: self.max_words])

        return caption

    def pre_question(self, question: str) -> str:
        """
        Preprocess the text before tokenization.
        """
        question = re.sub(
            r"([.!\"()*#:;~])",
            "",
            question.lower(),
        )
        question = question.rstrip(" ")

        # truncate question
        question_words = question.split(" ")
        if len(question_words) > self.max_words:
            question = " ".join(question_words[: self.max_words])

        return question


class BlipImageProcessor(BaseImageProcessor):
    r"""
    Constructs a BLIP image processor.

    Args:
        do_resize (`bool`, *optional*, defaults to `True`):
            Whether to resize the image's (height, width) dimensions to the specified `size`. Can be overridden by the
            `do_resize` parameter in the `preprocess` method.
        size (`dict`, *optional*, defaults to `{"height": 384, "width": 384}`):
            Size of the output image after resizing. Can be overridden by the `size` parameter in the `preprocess`
            method.
        resample (`PILImageResampling`, *optional*, defaults to `PILImageResampling.BICUBIC`):
            Resampling filter to use if resizing the image. Only has an effect if `do_resize` is set to `True`. Can be
            overridden by the `resample` parameter in the `preprocess` method.
        do_rescale (`bool`, *optional*, defaults to `True`):
            Wwhether to rescale the image by the specified scale `rescale_factor`. Can be overridden by the
            `do_rescale` parameter in the `preprocess` method.
        rescale_factor (`int` or `float`, *optional*, defaults to `1/255`):
            Scale factor to use if rescaling the image. Only has an effect if `do_rescale` is set to `True`. Can be
            overridden by the `rescale_factor` parameter in the `preprocess` method.
        do_normalize (`bool`, *optional*, defaults to `True`):
            Whether to normalize the image. Can be overridden by the `do_normalize` parameter in the `preprocess`
            method. Can be overridden by the `do_normalize` parameter in the `preprocess` method.
        image_mean (`float` or `List[float]`, *optional*, defaults to `IMAGENET_STANDARD_MEAN`):
            Mean to use if normalizing the image. This is a float or list of floats the length of the number of
            channels in the image. Can be overridden by the `image_mean` parameter in the `preprocess` method. Can be
            overridden by the `image_mean` parameter in the `preprocess` method.
        image_std (`float` or `List[float]`, *optional*, defaults to `IMAGENET_STANDARD_STD`):
            Standard deviation to use if normalizing the image. This is a float or list of floats the length of the
            number of channels in the image. Can be overridden by the `image_std` parameter in the `preprocess` method.
            Can be overridden by the `image_std` parameter in the `preprocess` method.
        do_convert_rgb (`bool`, *optional*, defaults to `True`):
            Whether to convert the image to RGB.
        do_rand_resize_crop (`bool`, *optional*, defaults to `False`):
            Whether to *randomly crop* the image at random in the height and width dimensions.
        rand_resize_crop_prob (`float`, *optional*, defaults to `0.5`):
            Probability of applying a random crop to the image.
        scale (`list|tuple`, *optional*, defaults to `(0.08, 1.0)`):
            Scale range of the cropped image before resizing, relatively to the origin image.
        mode (`str`, *optional*):
                The mode of ("train", "val", "test")
    """

    model_input_names = ["pixel_values"]

    def __init__(
        self,
        do_resize: bool = True,
        size: Dict[str, int] = None,
        resample: PILImageResampling = PILImageResampling.BICUBIC,
        do_rescale: bool = True,
        rescale_factor: Union[int, float] = 1 / 255,
        do_normalize: bool = True,
        image_mean: Optional[Union[float, List[float]]] = None,
        image_std: Optional[Union[float, List[float]]] = None,
        do_convert_rgb: bool = True,
        do_flip: bool = False,
        flip_prob: float = 0.5,
        do_rand_resize_crop: bool = False,
        scale: Optional[Union[List[float], Tuple[float]]] = (0.08, 1.0),
        do_collate: bool = False,
        mode: str = "train",
        **kwargs,
    ) -> None:
        super().__init__(**kwargs)
        size = size if size is not None else {"height": 384, "width": 384}
        size = get_size_dict(size, default_to_square=True)

        self.do_resize = do_resize
        self.size = size
        self.resample = resample
        self.do_rescale = do_rescale
        self.rescale_factor = rescale_factor
        self.do_normalize = do_normalize
        self.image_mean = image_mean if image_mean is not None else IMAGENET_STANDARD_MEAN
        self.image_std = image_std if image_std is not None else IMAGENET_STANDARD_STD
        self.do_convert_rgb = do_convert_rgb
        self.do_flip = do_flip
        self.flip_prob = flip_prob
        self.do_rand_resize_crop = do_rand_resize_crop
        self.scale = scale
        self.do_collate = do_collate

    def resize(
        self,
        image: np.ndarray,
        size: Dict[str, int],
        resample: PILImageResampling = PILImageResampling.BICUBIC,
        data_format: Optional[Union[str, ChannelDimension]] = None,
        **kwargs,
    ) -> np.ndarray:
        """
        Resize an image.

        Resizes the shorter side of the image to `size["shortest_edge"]` while preserving the aspect ratio. If the
        longer side is larger than the max size `(int(`size["shortest_edge"]` * 1333 / 800))`, the longer side is then
        resized to the max size while preserving the aspect ratio.

        Args:
            image (`np.ndarray`):
                Image to resize.
            size (`Dict[str, int]`):
                Controls the size of the output image. Should be of the form `{"shortest_edge": int}`.
            resample (`PILImageResampling` filter, *optional*, defaults to `PILImageResampling.BICUBIC`):
                Resampling filter to use when resiizing the image.
            data_format (`str` or `ChannelDimension`, *optional*):
                The channel dimension format of the image. If not provided, it will be the same as the input image.
        """
        size = get_size_dict(size, default_to_square=True)
        output_size = (size["width"], size["height"])
        return resize(
            image,
            size=output_size,
            resample=resample,
            data_format=data_format,
            **kwargs,
        )

    def rescale(
        self,
        image: np.ndarray,
        scale: Union[int, float],
        data_format: Optional[Union[str, ChannelDimension]] = None,
        **kwargs,
    ):
        """
        Rescale an image by a scale factor. image = image * scale.

        Args:
            image (`np.ndarray`):
                Image to rescale.
            scale (`int` or `float`):
                Scale to apply to the image.
            data_format (`str` or `ChannelDimension`, *optional*):
                The channel dimension format of the image. If not provided, it will be the same as the input image.
        """
        return rescale(image, scale=scale, data_format=data_format, **kwargs)

    def normalize(
        self,
        image: np.ndarray,
        mean: Union[float, List[float]],
        std: Union[float, List[float]],
        data_format: Optional[Union[str, ChannelDimension]] = None,
        **kwargs,
    ) -> np.ndarray:
        """
        Normalize an image. image = (image - image_mean) / image_std.

        Args:
            image (`np.ndarray`):
                Image to normalize.
            mean (`float` or `List[float]`):
                Image mean.
            std (`float` or `List[float]`):
                Image standard deviation.
            data_format (`str` or `ChannelDimension`, *optional*):
                The channel dimension format of the image. If not provided, it will be the same as the input image.
        """
        return normalize(image, mean=mean, std=std, data_format=data_format, **kwargs)

    def random_resized_crop(
        self,
        image: np.ndarray,
        size: Union[int, List, Tuple],
        scale: float,
        resample: PILImageResampling = PILImageResampling.BICUBIC,
        **kwargs,
    ) -> np.ndarray:
        """
        Crop the input data to random size and aspect ratio.
        A crop of random size (default: of 0.08 to 1.0) of the original size and a random
        aspect ratio (default: of 3/4 to 1.33) of the original aspect ratio is made.
        After applying crop transfrom, the input data will be resized to given size.

        Args:
            image (`np.ndarray`):
                Image to resize to and crop.
            size (Union[int, List, Tuple]):
                Size of cropped image.
            scale (`float`):
                Scale to apply to the image.
            resample (`PILImageResampling` filter, *optional*, defaults to `PILImageResampling.BICUBIC`):
                Resampling filter to use when resiizing the image.
        """
        size = list(size.values())
        return random_resized_crop(image, size=size, scale=scale, resample=resample, **kwargs)

    def random_horizontal_flip(self, image: np.ndarray, flip_prob: float, **kwargs) -> np.ndarray:
        """
        Horizontally flip the input data randomly with a given probability.

        Args:
        image (`np.ndarray`):
            Image to flip.
        flip_prob (`float`):
            Probability of flipping the image.
        """
        return random_horizontal_flip(image, flip_prob=flip_prob, **kwargs)

    def preprocess(
        self,
        images: ImageInput,
        do_resize: Optional[bool] = None,
        size: Optional[Dict[str, int]] = None,
        resample: PILImageResampling = None,
        do_rescale: Optional[bool] = None,
        rescale_factor: Optional[float] = None,
        do_normalize: Optional[bool] = None,
        image_mean: Optional[Union[float, List[float]]] = None,
        image_std: Optional[Union[float, List[float]]] = None,
        return_tensors: Optional[Union[str, TensorType]] = None,
        do_convert_rgb: bool = None,
        do_flip: bool = None,
        flip_prob: float = None,
        do_rand_resize_crop: bool = None,
        scale: Optional[Union[List[float], Tuple[float]]] = None,
        data_format: ChannelDimension = ChannelDimension.FIRST,
        mode: str = None,
        **kwargs,
    ) -> PIL.Image.Image:
        """
        Preprocess an image or batch of images.

        Args:
            images (`ImageInput`):
                Image to preprocess.
            do_resize (`bool`, *optional*, defaults to `self.do_resize`):
                Whether to resize the image.
            size (`Dict[str, int]`, *optional*, defaults to `self.size`):
                Controls the size of the image after `resize`. The shortest edge of the image is resized to
                `size["shortest_edge"]` whilst preserving the aspect ratio. If the longest edge of this resized image
                is > `int(size["shortest_edge"] * (1333 / 800))`, then the image is resized again to make the longest
                edge equal to `int(size["shortest_edge"] * (1333 / 800))`.
            resample (`PILImageResampling`, *optional*, defaults to `self.resample`):
                Resampling filter to use if resizing the image. Only has an effect if `do_resize` is set to `True`.
            do_rescale (`bool`, *optional*, defaults to `self.do_rescale`):
                Whether to rescale the image values between [0 - 1].
            rescale_factor (`float`, *optional*, defaults to `self.rescale_factor`):
                Rescale factor to rescale the image by if `do_rescale` is set to `True`.
            do_normalize (`bool`, *optional*, defaults to `self.do_normalize`):
                Whether to normalize the image.
            image_mean (`float` or `List[float]`, *optional*, defaults to `self.image_mean`):
                Image mean to normalize the image by if `do_normalize` is set to `True`.
            image_std (`float` or `List[float]`, *optional*, defaults to `self.image_std`):
                Image standard deviation to normalize the image by if `do_normalize` is set to `True`.
            do_convert_rgb (`bool`, *optional*, defaults to `self.do_convert_rgb`):
                Whether to convert the image to RGB.
            do_rand_resize_crop (`bool`, *optional*, defaults to `False`):
                Whether to *randomly crop* the image at random in the height and width dimensions.
            scale (`list|tuple`, *optional*, defaults to `(0.08, 1.0)`):
                Scale range of the cropped image before resizing, relatively to the origin image.
            return_tensors (`str` or `TensorType`, *optional*):
                The type of tensors to return. Can be one of:
                    - Unset: Return a list of `np.ndarray`.
                    - `TensorType.PADDLE` or `'pt'`: Return a batch of type `paddle.Tensor`.
                    - `TensorType.NUMPY` or `'np'`: Return a batch of type `np.ndarray`.
            data_format (`ChannelDimension` or `str`, *optional*, defaults to `ChannelDimension.FIRST`):
                The channel dimension format for the output image. Can be one of:
                - `ChannelDimension.FIRST`: image in (num_channels, height, width) format.
                - `ChannelDimension.LAST`: image in (height, width, num_channels) format.
                - Unset: defaults to the channel dimension format of the input image.
            mode (`str`, *optional*):
                The mode of ("train", "val", "test")
        """
        do_resize = do_resize if do_resize is not None else self.do_resize
        resample = resample if resample is not None else self.resample
        do_rescale = do_rescale if do_rescale is not None else self.do_rescale
        rescale_factor = rescale_factor if rescale_factor is not None else self.rescale_factor
        do_normalize = do_normalize if do_normalize is not None else self.do_normalize
        image_mean = image_mean if image_mean is not None else self.image_mean
        image_std = image_std if image_std is not None else self.image_std
        do_convert_rgb = do_convert_rgb if do_convert_rgb is not None else self.do_convert_rgb
        do_flip = do_flip if do_flip is not None else self.do_flip
        flip_prob = flip_prob if flip_prob is not None else self.flip_prob
        scale = scale if scale is not None else self.scale
        do_rand_resize_crop = do_rand_resize_crop if do_rand_resize_crop is not None else self.do_rand_resize_crop

        size = size if size is not None else self.size
        size = get_size_dict(size, default_to_square=False)

        if not isinstance(images, (list, tuple)):
            images = [images]

        if isinstance(images[0], str):
            images = [load_image(image) for image in images]

        if not valid_images(images):
            raise ValueError("Invalid image type. Must be of type PIL.Image.Image, numpy.ndarray, " "paddle.Tensor.")

        if do_resize and size is None or resample is None:
            raise ValueError("Size and resample must be specified if do_resize is True.")

        if do_rescale and rescale_factor is None:
            raise ValueError("Rescale factor must be specified if do_rescale is True.")

        if do_normalize and (image_mean is None or image_std is None):
            raise ValueError("Image mean and std must be specified if do_normalize is True.")

        if do_flip and flip_prob is None:
            raise ValueError("Flip probability must be specified if do_flip is True.")

        if do_rand_resize_crop and scale is None:
            raise ValueError("Random resize crop probability must be specified if do_rand_resize_crop is True.")

        # PIL RGBA images are converted to RGB
        if do_convert_rgb:
            images = [convert_to_rgb(image) for image in images]

        # All transformations expect numpy arrays.
        images = [to_numpy_array(image) for image in images]
        if do_rand_resize_crop and mode == "train":
            images = [
                self.random_resized_crop(image=image, size=size, scale=scale, resample=resample) for image in images
            ]
        elif do_resize and mode != "train":
            images = [self.resize(image=image, size=size, resample=resample) for image in images]

        if do_flip and mode == "train":
            images = [self.random_horizontal_flip(image=image, flip_prob=flip_prob) for image in images]

        if do_rescale:
            images = [self.rescale(image=image, scale=rescale_factor) for image in images]

        if do_normalize:
            images = [self.normalize(image=image, mean=image_mean, std=image_std) for image in images]

        images = [to_channel_dimension_format(image, data_format) for image in images]

        data = {"pixel_values": images}
        return BatchEncoding(data=data, tensor_type=return_tensors)<|MERGE_RESOLUTION|>--- conflicted
+++ resolved
@@ -147,12 +147,8 @@
                 padding="longest",
                 truncation=True,
                 max_length=max_length,
-<<<<<<< HEAD
                 return_attention_mask=True,
             )
-=======
-                return_attention_mask=True)
->>>>>>> 36317b20
         else:
             text_encoding = None
             # eos_token_id = None
