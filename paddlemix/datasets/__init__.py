--- conflicted
+++ resolved
@@ -15,10 +15,5 @@
 from .caption_dataset import *
 from .coco_caption import *
 from .coco_clip import *
-<<<<<<< HEAD
 from .dataset import *
-=======
-from .dataset import *
-from .imagenet import *
-from .vg_caption import *
->>>>>>> f2aa414b
+from .vg_caption import *