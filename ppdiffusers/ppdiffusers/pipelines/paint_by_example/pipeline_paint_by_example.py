# Copyright (c) 2023 PaddlePaddle Authors. All Rights Reserved.
# Copyright 2023 The HuggingFace Team. All rights reserved.
#
# Licensed under the Apache License, Version 2.0 (the "License");
# you may not use this file except in compliance with the License.
# You may obtain a copy of the License at
#
#     http://www.apache.org/licenses/LICENSE-2.0
#
# Unless required by applicable law or agreed to in writing, software
# distributed under the License is distributed on an "AS IS" BASIS,
# WITHOUT WARRANTIES OR CONDITIONS OF ANY KIND, either express or implied.
# See the License for the specific language governing permissions and
# limitations under the License.
import inspect
import warnings
from typing import Callable, List, Optional, Union

import numpy as np
import paddle
import PIL
from paddlenlp.transformers import CLIPImageProcessor

from ...image_processor import VaeImageProcessor
from ...models import AutoencoderKL, UNet2DConditionModel
from ...schedulers import DDIMScheduler, LMSDiscreteScheduler, PNDMScheduler
from ...utils import logging, randn_tensor
from ..pipeline_utils import DiffusionPipeline
from ..stable_diffusion import StableDiffusionPipelineOutput
from ..stable_diffusion.safety_checker import StableDiffusionSafetyChecker
from .image_encoder import PaintByExampleImageEncoder

logger = logging.get_logger(__name__)


def prepare_mask_and_masked_image(image, mask):
    """
    Prepares a pair (image, mask) to be consumed by the Paint by Example pipeline. This means that those inputs will be
    converted to ``paddle.Tensor`` with shapes ``batch x channels x height x width`` where ``channels`` is ``3`` for the
    ``image`` and ``1`` for the ``mask``.

    The ``image`` will be converted to ``paddle.float32`` and normalized to be in ``[-1, 1]``. The ``mask`` will be
    binarized (``mask > 0.5``) and cast to ``paddle.float32`` too.

    Args:
        image (Union[np.array, PIL.Image, paddle.Tensor]): The image to inpaint.
            It can be a ``PIL.Image``, or a ``height x width x 3`` ``np.array`` or a ``channels x height x width``
            ``paddle.Tensor`` or a ``batch x channels x height x width`` ``paddle.Tensor``.
        mask (_type_): The mask to apply to the image, i.e. regions to inpaint.
            It can be a ``PIL.Image``, or a ``height x width`` ``np.array`` or a ``1 x height x width``
            ``paddle.Tensor`` or a ``batch x 1 x height x width`` ``paddle.Tensor``.


    Raises:
        ValueError: ``paddle.Tensor`` images should be in the ``[-1, 1]`` range. ValueError: ``paddle.Tensor`` mask
        should be in the ``[0, 1]`` range. ValueError: ``mask`` and ``image`` should have the same spatial dimensions.
        TypeError: ``mask`` is a ``paddle.Tensor`` but ``image`` is not
            (ot the other way around).

    Returns:
        tuple[paddle.Tensor]: The pair (mask, masked_image) as ``paddle.Tensor`` with 4
            dimensions: ``batch x channels x height x width``.
    """
    if isinstance(image, paddle.Tensor):
        if not isinstance(mask, paddle.Tensor):
            raise TypeError(f"`image` is a paddle.Tensor but `mask` (type: {type(mask)} is not")

        # Batch single image
        if image.ndim == 3:
            assert image.shape[0] == 3, "Image outside a batch should be of shape (3, H, W)"
            image = image.unsqueeze(axis=0)

        # Batch and add channel dim for single mask
        if mask.ndim == 2:
            mask = mask.unsqueeze(axis=0).unsqueeze(axis=0)

        # Batch single mask or add channel dim
        if mask.ndim == 3:
            # Batched mask
            if mask.shape[0] == image.shape[0]:
                mask = mask.unsqueeze(axis=1)
            else:
                mask = mask.unsqueeze(axis=0)
        assert image.ndim == 4 and mask.ndim == 4, "Image and Mask must have 4 dimensions"
        assert image.shape[-2:] == mask.shape[-2:], "Image and Mask must have the same spatial dimensions"
        assert image.shape[0] == mask.shape[0], "Image and Mask must have the same batch size"
        assert mask.shape[1] == 1, "Mask image must have a single channel"

        # Check image is in [-1, 1]
        if image.min() < -1 or image.max() > 1:
            raise ValueError("Image should be in [-1, 1] range")

        # Check mask is in [0, 1]
        if mask.min() < 0 or mask.max() > 1:
            raise ValueError("Mask should be in [0, 1] range")

        # paint-by-example inverses the mask
        mask = 1 - mask
        # Binarize mask
        mask[mask < 0.5] = 0
        mask[mask >= 0.5] = 1

        # Image as float32
        image = image.cast(dtype="float32")
    elif isinstance(mask, paddle.Tensor):
        raise TypeError(f"`mask` is a paddle.Tensor but `image` (type: {type(image)} is not")
    else:
        if isinstance(image, PIL.Image.Image):
            image = [image]
        image = np.concatenate([np.array(i.convert("RGB"))[None, :] for i in image], axis=0)
        image = image.transpose(0, 3, 1, 2)
        image = paddle.to_tensor(data=image).cast(dtype="float32") / 127.5 - 1.0

        # preprocess mask
        if isinstance(mask, PIL.Image.Image):
            mask = [mask]
        mask = np.concatenate([np.array(m.convert("L"))[None, None, :] for m in mask], axis=0)
        mask = mask.astype(np.float32) / 255.0

        # paint-by-example inverses the mask
        mask = 1 - mask
        mask[mask < 0.5] = 0
        mask[mask >= 0.5] = 1
        mask = paddle.to_tensor(data=mask)
    masked_image = image * mask
    return mask, masked_image


class PaintByExamplePipeline(DiffusionPipeline):
    """
    <Tip warning={true}>

    🧪 This is an experimental feature!

    </Tip>

    Pipeline for image-guided image inpainting using Stable Diffusion.

    This model inherits from [`DiffusionPipeline`]. Check the superclass documentation for the generic methods
    implemented for all pipelines (downloading, saving, running on a particular device, etc.).

    Args:
        vae ([`AutoencoderKL`]):
            Variational Auto-Encoder (VAE) model to encode and decode images to and from latent representations.
        image_encoder ([`PaintByExampleImageEncoder`]):
            Encodes the example input image. The `unet` is conditioned on the example image instead of a text prompt.
        tokenizer ([`~transformers.CLIPTokenizer`]):
            A `CLIPTokenizer` to tokenize text.
        unet ([`UNet2DConditionModel`]):
            A `UNet2DConditionModel` to denoise the encoded image latents.
        scheduler ([`SchedulerMixin`]):
            A scheduler to be used in combination with `unet` to denoise the encoded image latents. Can be one of
            [`DDIMScheduler`], [`LMSDiscreteScheduler`], or [`PNDMScheduler`].
        safety_checker ([`StableDiffusionSafetyChecker`]):
            Classification module that estimates whether generated images could be considered offensive or harmful.
            Please refer to the [model card](https://huggingface.co/runwayml/stable-diffusion-v1-5) for more details
            about a model's potential harms.
        feature_extractor ([`~transformers.CLIPImageProcessor`]):
            A `CLIPImageProcessor` to extract features from generated images; used as inputs to the `safety_checker`.

    """

    # TODO: feature_extractor is required to encode initial images (if they are in PIL format),
    # we should give a descriptive message if the pipeline doesn't have one.
    _optional_components = ["safety_checker"]

    def __init__(
        self,
        vae: AutoencoderKL,
        image_encoder: PaintByExampleImageEncoder,
        unet: UNet2DConditionModel,
        scheduler: Union[DDIMScheduler, PNDMScheduler, LMSDiscreteScheduler],
        safety_checker: StableDiffusionSafetyChecker,
        feature_extractor: CLIPImageProcessor,
        requires_safety_checker: bool = False,
    ):
        super().__init__()
        self.register_modules(
            vae=vae,
            image_encoder=image_encoder,
            unet=unet,
            scheduler=scheduler,
            safety_checker=safety_checker,
            feature_extractor=feature_extractor,
        )
        self.vae_scale_factor = 2 ** (len(self.vae.config.block_out_channels) - 1)
        self.image_processor = VaeImageProcessor(vae_scale_factor=self.vae_scale_factor)
        self.register_to_config(requires_safety_checker=requires_safety_checker)

    # Copied from ppdiffusers.pipelines.stable_diffusion.pipeline_stable_diffusion.StableDiffusionPipeline.run_safety_checker
    def run_safety_checker(self, image, dtype):
        if self.safety_checker is None:
            has_nsfw_concept = None
        else:
            if paddle.is_tensor(x=image):
                feature_extractor_input = self.image_processor.postprocess(image, output_type="pil")
            else:
                feature_extractor_input = self.image_processor.numpy_to_pil(image)
            safety_checker_input = self.feature_extractor(feature_extractor_input, return_tensors="pd")
            image, has_nsfw_concept = self.safety_checker(
                images=image, clip_input=safety_checker_input.pixel_values.cast(dtype)
            )
        return image, has_nsfw_concept

    # Copied from ppdiffusers.pipelines.stable_diffusion.pipeline_stable_diffusion.StableDiffusionPipeline.prepare_extra_step_kwargs
    def prepare_extra_step_kwargs(self, generator, eta):
        # prepare extra kwargs for the scheduler step, since not all schedulers have the same signature
        # eta (η) is only used with the DDIMScheduler, it will be ignored for other schedulers.
        # eta corresponds to η in DDIM paper: https://arxiv.org/abs/2010.02502
        # and should be between [0, 1]

        accepts_eta = "eta" in set(inspect.signature(self.scheduler.step).parameters.keys())
        extra_step_kwargs = {}
        if accepts_eta:
            extra_step_kwargs["eta"] = eta

        # check if the scheduler accepts generator
        accepts_generator = "generator" in set(inspect.signature(self.scheduler.step).parameters.keys())
        if accepts_generator:
            extra_step_kwargs["generator"] = generator
        return extra_step_kwargs

    # Copied from ppdiffusers.pipelines.stable_diffusion.pipeline_stable_diffusion.StableDiffusionPipeline.decode_latents
    def decode_latents(self, latents):
        warnings.warn(
            "The decode_latents method is deprecated and will be removed in a future version. Please use VaeImageProcessor instead",
            FutureWarning,
        )
        latents = 1 / self.vae.config.scaling_factor * latents
        image = self.vae.decode(latents, return_dict=False)[0]
        image = (image / 2 + 0.5).clip(min=0, max=1)
        image = image.cpu().transpose(perm=[0, 2, 3, 1]).astype(dtype="float32").numpy()
        return image

    # Copied from ppdiffusers.pipelines.stable_diffusion.pipeline_stable_diffusion_image_variation.StableDiffusionImageVariationPipeline.check_inputs
    def check_inputs(self, image, height, width, callback_steps):
        if (
            not isinstance(image, paddle.Tensor)
            and not isinstance(image, PIL.Image.Image)
            and not isinstance(image, list)
        ):
            raise ValueError(
                f"`image` has to be of type `paddle.Tensor` or `PIL.Image.Image` or `List[PIL.Image.Image]` but is {type(image)}"
            )
        if height % 8 != 0 or width % 8 != 0:
            raise ValueError(f"`height` and `width` have to be divisible by 8 but are {height} and {width}.")
        if (
            callback_steps is None
            or callback_steps is not None
            and (not isinstance(callback_steps, int) or callback_steps <= 0)
        ):
            raise ValueError(
                f"`callback_steps` has to be a positive integer but is {callback_steps} of type {type(callback_steps)}."
            )

    # Copied from ppdiffusers.pipelines.stable_diffusion.pipeline_stable_diffusion.StableDiffusionPipeline.prepare_latents
    def prepare_latents(self, batch_size, num_channels_latents, height, width, dtype, generator, latents=None):
        shape = (batch_size, num_channels_latents, height // self.vae_scale_factor, width // self.vae_scale_factor)
        if isinstance(generator, list) and len(generator) != batch_size:
            raise ValueError(
                f"You have passed a list of generators of length {len(generator)}, but requested an effective batch size of {batch_size}. Make sure the batch size matches the length of the generators."
            )
        if latents is None:
            latents = randn_tensor(shape, generator=generator, dtype=dtype)
        else:
            latents = latents

        # scale the initial noise by the standard deviation required by the scheduler
        latents = latents * self.scheduler.init_noise_sigma
        return latents

    # Copied from ppdiffusers.pipelines.stable_diffusion.pipeline_stable_diffusion_inpaint.StableDiffusionInpaintPipeline.prepare_mask_latents
    def prepare_mask_latents(
        self, mask, masked_image, batch_size, height, width, dtype, generator, do_classifier_free_guidance
    ):
        # we do that before converting to dtype to avoid breaking in case we're using cpu_offload
        # and half precision
        mask = paddle.nn.functional.interpolate(
            x=mask, size=(height // self.vae_scale_factor, width // self.vae_scale_factor)
        )
        mask = mask.cast(dtype=dtype)
        masked_image = masked_image.cast(dtype=dtype)
        masked_image_latents = self._encode_vae_image(masked_image, generator=generator)

        # duplicate mask and masked_image_latents for each generation per prompt, using mps friendly method
        if mask.shape[0] < batch_size:
            if not batch_size % mask.shape[0] == 0:
                raise ValueError(
                    f"The passed mask and the required batch size don't match. Masks are supposed to be duplicated to a total batch size of {batch_size}, but {mask.shape[0]} masks were passed. Make sure the number of masks that you pass is divisible by the total requested batch size."
                )
            mask = mask.tile(repeat_times=[batch_size // mask.shape[0], 1, 1, 1])
        if masked_image_latents.shape[0] < batch_size:
            if not batch_size % masked_image_latents.shape[0] == 0:
                raise ValueError(
                    f"The passed images and the required batch size don't match. Images are supposed to be duplicated to a total batch size of {batch_size}, but {masked_image_latents.shape[0]} images were passed. Make sure the number of images that you pass is divisible by the total requested batch size."
                )
            masked_image_latents = masked_image_latents.tile(
                repeat_times=[batch_size // masked_image_latents.shape[0], 1, 1, 1]
            )
        mask = paddle.concat(x=[mask] * 2) if do_classifier_free_guidance else mask
        masked_image_latents = (
            paddle.concat(x=[masked_image_latents] * 2) if do_classifier_free_guidance else masked_image_latents
        )

        # aligning device to prevent device errors when concating it with the latent model input
        masked_image_latents = masked_image_latents.cast(dtype=dtype)
        return mask, masked_image_latents

    # Copied from ppdiffusers.pipelines.stable_diffusion.pipeline_stable_diffusion_inpaint.StableDiffusionInpaintPipeline._encode_vae_image
    def _encode_vae_image(self, image: paddle.Tensor, generator: paddle.Generator):
        if isinstance(generator, list):
            image_latents = [
                self.vae.encode(image[i : i + 1]).latent_dist.sample(generator=generator[i])
                for i in range(image.shape[0])
            ]
            image_latents = paddle.concat(x=image_latents, axis=0)
        else:
            image_latents = self.vae.encode(image).latent_dist.sample(generator=generator)
        image_latents = self.vae.config.scaling_factor * image_latents
        return image_latents

    def _encode_image(self, image, num_images_per_prompt, do_classifier_free_guidance):
<<<<<<< HEAD
        dtype = next(iter(self.image_encoder.parameters())).dtype
=======
        dtype = self.image_encoder.dtype
>>>>>>> 4432d43d
        if not isinstance(image, paddle.Tensor):
            image = self.feature_extractor(images=image, return_tensors="pd").pixel_values
        image = image.cast(dtype=dtype)
        image_embeddings, negative_prompt_embeds = self.image_encoder(image, return_uncond_vector=True)

        # duplicate image embeddings for each generation per prompt, using mps friendly method
        bs_embed, seq_len, _ = image_embeddings.shape
        image_embeddings = image_embeddings.tile(repeat_times=[1, num_images_per_prompt, 1])
        image_embeddings = image_embeddings.reshape([bs_embed * num_images_per_prompt, seq_len, -1])
        if do_classifier_free_guidance:
            negative_prompt_embeds = negative_prompt_embeds.tile(repeat_times=[1, image_embeddings.shape[0], 1])
            negative_prompt_embeds = negative_prompt_embeds.reshape([bs_embed * num_images_per_prompt, 1, -1])

            # For classifier free guidance, we need to do two forward passes.
            # Here we concatenate the unconditional and text embeddings into a single batch
            # to avoid doing two forward passes
            image_embeddings = paddle.concat(x=[negative_prompt_embeds, image_embeddings])
        return image_embeddings

    @paddle.no_grad()
    def __call__(
        self,
        example_image: Union[paddle.Tensor, PIL.Image.Image],
        image: Union[paddle.Tensor, PIL.Image.Image],
        mask_image: Union[paddle.Tensor, PIL.Image.Image],
        height: Optional[int] = None,
        width: Optional[int] = None,
        num_inference_steps: int = 50,
        guidance_scale: float = 5.0,
        negative_prompt: Optional[Union[str, List[str]]] = None,
        num_images_per_prompt: Optional[int] = 1,
        eta: float = 0.0,
        generator: Optional[Union[paddle.Generator, List[paddle.Generator]]] = None,
        latents: Optional[paddle.Tensor] = None,
        output_type: Optional[str] = "pil",
        return_dict: bool = True,
        callback: Optional[Callable[[int, int, paddle.Tensor], None]] = None,
        callback_steps: int = 1,
    ):
        """
        The call function to the pipeline for generation.

        Args:
            example_image (`paddle.Tensor` or `PIL.Image.Image` or `List[PIL.Image.Image]`):
                An example image to guide image generation.
            image (`paddle.Tensor` or `PIL.Image.Image` or `List[PIL.Image.Image]`):
                `Image` or tensor representing an image batch to be inpainted (parts of the image are masked out with
                `mask_image` and repainted according to `prompt`).
            mask_image (`paddle.Tensor` or `PIL.Image.Image` or `List[PIL.Image.Image]`):
                `Image` or tensor representing an image batch to mask `image`. White pixels in the mask are repainted,
                while black pixels are preserved. If `mask_image` is a PIL image, it is converted to a single channel
                (luminance) before use. If it's a tensor, it should contain one color channel (L) instead of 3, so the
                expected shape would be `(B, H, W, 1)`.
            height (`int`, *optional*, defaults to `self.unet.config.sample_size * self.vae_scale_factor`):
                The height in pixels of the generated image.
            width (`int`, *optional*, defaults to `self.unet.config.sample_size * self.vae_scale_factor`):
                The width in pixels of the generated image.
            num_inference_steps (`int`, *optional*, defaults to 50):
                The number of denoising steps. More denoising steps usually lead to a higher quality image at the
                expense of slower inference.
            guidance_scale (`float`, *optional*, defaults to 7.5):
                A higher guidance scale value encourages the model to generate images closely linked to the text
                `prompt` at the expense of lower image quality. Guidance scale is enabled when `guidance_scale > 1`.
            negative_prompt (`str` or `List[str]`, *optional*):
                The prompt or prompts to guide what to not include in image generation. If not defined, you need to
                pass `negative_prompt_embeds` instead. Ignored when not using guidance (`guidance_scale < 1`).
            num_images_per_prompt (`int`, *optional*, defaults to 1):
                The number of images to generate per prompt.
            eta (`float`, *optional*, defaults to 0.0):
                Corresponds to parameter eta (η) from the [DDIM](https://arxiv.org/abs/2010.02502) paper. Only applies
                to the [`~schedulers.DDIMScheduler`], and is ignored in other schedulers.
            generator (`paddle.Generator` or `List[paddle.Generator]`, *optional*):
                A [`paddle.Generator`](https://pytorch.org/docs/stable/generated/paddle.Generator.html) to make
                generation deterministic.
            latents (`paddle.Tensor`, *optional*):
                Pre-generated noisy latents sampled from a Gaussian distribution, to be used as inputs for image
                generation. Can be used to tweak the same generation with different prompts. If not provided, a latents
                tensor is generated by sampling using the supplied random `generator`.
            output_type (`str`, *optional*, defaults to `"pil"`):
                The output format of the generated image. Choose between `PIL.Image` or `np.array`.
            return_dict (`bool`, *optional*, defaults to `True`):
                Whether or not to return a [`~pipelines.stable_diffusion.StableDiffusionPipelineOutput`] instead of a
                plain tuple.
            callback (`Callable`, *optional*):
                A function that calls every `callback_steps` steps during inference. The function is called with the
                following arguments: `callback(step: int, timestep: int, latents: paddle.Tensor)`.
            callback_steps (`int`, *optional*, defaults to 1):
                The frequency at which the `callback` function is called. If not specified, the callback is called at
                every step.

        Example:

        ```py
        >>> import PIL
        >>> import requests
        >>> import paddle
        >>> from io import BytesIO
        >>> from ppdiffusers import PaintByExamplePipeline


        >>> def download_image(url):
        ...     response = requests.get(url)
        ...     return PIL.Image.open(BytesIO(response.content)).convert("RGB")


        >>> img_url = (
        ...     "https://raw.githubusercontent.com/Fantasy-Studio/Paint-by-Example/main/examples/image/example_1.png"
        ... )
        >>> mask_url = (
        ...     "https://raw.githubusercontent.com/Fantasy-Studio/Paint-by-Example/main/examples/mask/example_1.png"
        ... )
        >>> example_url = "https://raw.githubusercontent.com/Fantasy-Studio/Paint-by-Example/main/examples/reference/example_1.jpg"

        >>> init_image = download_image(img_url).resize((512, 512))
        >>> mask_image = download_image(mask_url).resize((512, 512))
        >>> example_image = download_image(example_url).resize((512, 512))

        >>> pipe = PaintByExamplePipeline.from_pretrained(
        ...     "Fantasy-Studio/Paint-by-Example",
        ...     paddle_dtype=paddle.float16,
        ... )

        >>> image = pipe(image=init_image, mask_image=mask_image, example_image=example_image).images[0]
        >>> image
        ```

        Returns:
            [`~pipelines.stable_diffusion.StableDiffusionPipelineOutput`] or `tuple`:
                If `return_dict` is `True`, [`~pipelines.stable_diffusion.StableDiffusionPipelineOutput`] is returned,
                otherwise a `tuple` is returned where the first element is a list with the generated images and the
                second element is a list of `bool`s indicating whether the corresponding generated image contains
                "not-safe-for-work" (nsfw) content.
        """
        # 1. Define call parameters
        if isinstance(image, PIL.Image.Image):
            batch_size = 1
        elif isinstance(image, list):
            batch_size = len(image)
        else:
            batch_size = image.shape[0]

        # here `guidance_scale` is defined analog to the guidance weight `w` of equation (2)
        # of the Imagen paper: https://arxiv.org/pdf/2205.11487.pdf . `guidance_scale = 1`
        # corresponds to doing no classifier free guidance.
        do_classifier_free_guidance = guidance_scale > 1.0

        # 2. Preprocess mask and image
        mask, masked_image = prepare_mask_and_masked_image(image, mask_image)
        height, width = masked_image.shape[-2:]

        # 3. Check inputs
        self.check_inputs(example_image, height, width, callback_steps)

        # 4. Encode input image
        image_embeddings = self._encode_image(example_image, num_images_per_prompt, do_classifier_free_guidance)

        # 5. set timesteps
        self.scheduler.set_timesteps(num_inference_steps)
        timesteps = self.scheduler.timesteps

        # 6. Prepare latent variables
        num_channels_latents = self.vae.config.latent_channels
        latents = self.prepare_latents(
            batch_size * num_images_per_prompt,
            num_channels_latents,
            height,
            width,
            image_embeddings.dtype,
            generator,
            latents,
        )

        # 7. Prepare mask latent variables
        mask, masked_image_latents = self.prepare_mask_latents(
            mask,
            masked_image,
            batch_size * num_images_per_prompt,
            height,
            width,
            image_embeddings.dtype,
            generator,
            do_classifier_free_guidance,
        )

        # 8. Check that sizes of mask, masked image and latents match
        num_channels_mask = mask.shape[1]
        num_channels_masked_image = masked_image_latents.shape[1]
        if num_channels_latents + num_channels_mask + num_channels_masked_image != self.unet.config.in_channels:
            raise ValueError(
                f"Incorrect configuration settings! The config of `pipeline.unet`: {self.unet.config} expects {self.unet.config.in_channels} but received `num_channels_latents`: {num_channels_latents} + `num_channels_mask`: {num_channels_mask} + `num_channels_masked_image`: {num_channels_masked_image} = {num_channels_latents + num_channels_masked_image + num_channels_mask}. Please verify the config of `pipeline.unet` or your `mask_image` or `image` input."
            )

        # 9. Prepare extra step kwargs. TODO: Logic should ideally just be moved out of the pipeline
        extra_step_kwargs = self.prepare_extra_step_kwargs(generator, eta)
        num_warmup_steps = len(timesteps) - num_inference_steps * self.scheduler.order

        # 10. Denoising loop
        with self.progress_bar(total=num_inference_steps) as progress_bar:
            for i, t in enumerate(timesteps):
                # expand the latents if we are doing classifier free guidance
                latent_model_input = paddle.concat(x=[latents] * 2) if do_classifier_free_guidance else latents

                # concat latents, mask, masked_image_latents in the channel dimension
                latent_model_input = self.scheduler.scale_model_input(latent_model_input, t)
                latent_model_input = paddle.concat(x=[latent_model_input, masked_image_latents, mask], axis=1)

                # predict the noise residual
                noise_pred = self.unet(latent_model_input, t, encoder_hidden_states=image_embeddings).sample

                # perform guidance
                if do_classifier_free_guidance:
                    noise_pred_uncond, noise_pred_text = noise_pred.chunk(chunks=2)
                    noise_pred = noise_pred_uncond + guidance_scale * (noise_pred_text - noise_pred_uncond)

                # compute the previous noisy sample x_t -> x_t-1
                latents = self.scheduler.step(noise_pred, t, latents, **extra_step_kwargs).prev_sample

                # call the callback, if provided
                if i == len(timesteps) - 1 or i + 1 > num_warmup_steps and (i + 1) % self.scheduler.order == 0:
                    progress_bar.update()
                    if callback is not None and i % callback_steps == 0:
                        callback(i, t, latents)
        if not output_type == "latent":
            image = self.vae.decode(latents / self.vae.config.scaling_factor, return_dict=False)[0]
            image, has_nsfw_concept = self.run_safety_checker(image, image_embeddings.dtype)
        else:
            image = latents
            has_nsfw_concept = None
        if has_nsfw_concept is None:
            do_denormalize = [True] * image.shape[0]
        else:
            do_denormalize = [(not has_nsfw) for has_nsfw in has_nsfw_concept]
        image = self.image_processor.postprocess(image, output_type=output_type, do_denormalize=do_denormalize)
        if not return_dict:
            return image, has_nsfw_concept
        return StableDiffusionPipelineOutput(images=image, nsfw_content_detected=has_nsfw_concept)<|MERGE_RESOLUTION|>--- conflicted
+++ resolved
@@ -320,11 +320,7 @@
         return image_latents
 
     def _encode_image(self, image, num_images_per_prompt, do_classifier_free_guidance):
-<<<<<<< HEAD
-        dtype = next(iter(self.image_encoder.parameters())).dtype
-=======
         dtype = self.image_encoder.dtype
->>>>>>> 4432d43d
         if not isinstance(image, paddle.Tensor):
             image = self.feature_extractor(images=image, return_tensors="pd").pixel_values
         image = image.cast(dtype=dtype)
