--- conflicted
+++ resolved
@@ -33,11 +33,7 @@
         if seed is None:
             seed = paddle.randint(
                 0,
-<<<<<<< HEAD
-                2**31 - 1,  # 2**63 - 1  overflow
-=======
                 2**31 - 1,  # 2**63 - 1,paddle will overflow
->>>>>>> 9d78f2c8
                 [
                     1,
                 ],
