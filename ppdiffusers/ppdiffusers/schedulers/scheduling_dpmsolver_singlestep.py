--- conflicted
+++ resolved
@@ -269,18 +269,12 @@
         self.num_inference_steps = num_inference_steps
         # Clipping the minimum of all lambda(t) for numerical stability.
         # This is critical for cosine (squaredcos_cap_v2) noise schedule.
-<<<<<<< HEAD
-        clipped_idx = paddle.searchsorted(
-            paddle.flip(self.lambda_t, [0]), paddle.to_tensor(self.config.lambda_min_clipped)
-        )
-=======
         t = paddle.flip(self.lambda_t, [0])
         c = paddle.to_tensor(self.config.lambda_min_clipped)
         clipped_idx = paddle.searchsorted(t, c)
         if paddle.isinf(c):
             clipped_idx = paddle.to_tensor(0)
 
->>>>>>> 9d78f2c8
         timesteps = (
             np.linspace(0, self.config.num_train_timesteps - 1 - clipped_idx, num_inference_steps + 1)
             .round()[::-1][:-1]
@@ -308,7 +302,7 @@
             self.register_to_config(lower_order_final=True)
 
         self.order_list = self.get_order_list(num_inference_steps)
-        
+
     # Copied from ppdiffusers.schedulers.scheduling_ddpm.DDPMScheduler._threshold_sample
     def _threshold_sample(self, sample: paddle.Tensor) -> paddle.Tensor:
         """
