# Copyright (c) 2023 PaddlePaddle Authors. All Rights Reserved.
# Copyright 2023 The HuggingFace Team. All rights reserved.
#
# Licensed under the Apache License, Version 2.0 (the "License");
# you may not use this file except in compliance with the License.
# You may obtain a copy of the License at
#
#     http://www.apache.org/licenses/LICENSE-2.0
#
# Unless required by applicable law or agreed to in writing, software
# distributed under the License is distributed on an "AS IS" BASIS,
# WITHOUT WARRANTIES OR CONDITIONS OF ANY KIND, either express or implied.
# See the License for the specific language governing permissions and
# limitations under the License.

import copy
import inspect
from typing import Any, Callable, Dict, List, Optional, Union

import numpy as np
import paddle
import PIL
import PIL.Image
from paddlenlp.transformers import CLIPFeatureExtractor, CLIPTextModel, CLIPTokenizer

from ppdiffusers import (
    AutoencoderKL,
    ControlNetModel,
    DDIMScheduler,
    DDPMScheduler,
    DEISMultistepScheduler,
    DiffusionPipeline,
    DPMSolverMultistepScheduler,
    DPMSolverSinglestepScheduler,
    EulerAncestralDiscreteScheduler,
    EulerDiscreteScheduler,
    HeunDiscreteScheduler,
    KDPM2AncestralDiscreteScheduler,
    KDPM2DiscreteScheduler,
    LMSDiscreteScheduler,
    PNDMScheduler,
    UNet2DConditionModel,
    UniPCMultistepScheduler,
)
from ppdiffusers.configuration_utils import FrozenDict
from ppdiffusers.image_processor import VaeImageProcessor
from ppdiffusers.loaders import (
    FromCkptMixin,
    LoraLoaderMixin,
    TextualInversionLoaderMixin,
)
from ppdiffusers.pipelines.stable_diffusion import StableDiffusionPipelineOutput
from ppdiffusers.pipelines.stable_diffusion.pipeline_cycle_diffusion import (
    compute_noise,
    posterior_sample,
)
from ppdiffusers.pipelines.stable_diffusion.safety_checker import (
    StableDiffusionSafetyChecker,
)
from ppdiffusers.schedulers import KarrasDiffusionSchedulers
from ppdiffusers.utils import PIL_INTERPOLATION, deprecate, logging, randn_tensor

logger = logging.get_logger(__name__)  # pylint: disable=invalid-name

import re

re_attention = re.compile(
    r"""
\\\(|
\\\)|
\\\[|
\\]|
\\\\|
\\|
\(|
\[|
:([+-]?[.\d]+)\)|
\)|
]|
[^\\()\[\]:]+|
:
""",
    re.X,
)


def parse_prompt_attention(text):
    r"""
    Parses a string with attention tokens and returns a list of pairs: text and its associated weight.
    Accepted tokens are:
      (abc) - increases attention to abc by a multiplier of 1.1
      (abc:3.12) - increases attention to abc by a multiplier of 3.12
      [abc] - decreases attention to abc by a multiplier of 1.1
      \( - literal character '('
      \[ - literal character '['
      \) - literal character ')'
      \] - literal character ']'
      \\ - literal character '\'
      anything else - just text
    >>> parse_prompt_attention('normal text')
    [['normal text', 1.0]]
    >>> parse_prompt_attention('an (important) word')
    [['an ', 1.0], ['important', 1.1], [' word', 1.0]]
    >>> parse_prompt_attention('(unbalanced')
    [['unbalanced', 1.1]]
    >>> parse_prompt_attention('\(literal\]')
    [['(literal]', 1.0]]
    >>> parse_prompt_attention('(unnecessary)(parens)')
    [['unnecessaryparens', 1.1]]
    >>> parse_prompt_attention('a (((house:1.3)) [on] a (hill:0.5), sun, (((sky))).')
    [['a ', 1.0],
     ['house', 1.5730000000000004],
     [' ', 1.1],
     ['on', 1.0],
     [' a ', 1.1],
     ['hill', 0.55],
     [', sun, ', 1.1],
     ['sky', 1.4641000000000006],
     ['.', 1.1]]
    """

    res = []
    round_brackets = []
    square_brackets = []

    round_bracket_multiplier = 1.1
    square_bracket_multiplier = 1 / 1.1

    def multiply_range(start_position, multiplier):
        for p in range(start_position, len(res)):
            res[p][1] *= multiplier

    for m in re_attention.finditer(text):
        text = m.group(0)
        weight = m.group(1)

        if text.startswith("\\"):
            res.append([text[1:], 1.0])
        elif text == "(":
            round_brackets.append(len(res))
        elif text == "[":
            square_brackets.append(len(res))
        elif weight is not None and len(round_brackets) > 0:
            multiply_range(round_brackets.pop(), float(weight))
        elif text == ")" and len(round_brackets) > 0:
            multiply_range(round_brackets.pop(), round_bracket_multiplier)
        elif text == "]" and len(square_brackets) > 0:
            multiply_range(square_brackets.pop(), square_bracket_multiplier)
        else:
            res.append([text, 1.0])

    for pos in round_brackets:
        multiply_range(pos, round_bracket_multiplier)

    for pos in square_brackets:
        multiply_range(pos, square_bracket_multiplier)

    if len(res) == 0:
        res = [["", 1.0]]

    # merge runs of identical weights
    i = 0
    while i + 1 < len(res):
        if res[i][1] == res[i + 1][1]:
            res[i][0] += res[i + 1][0]
            res.pop(i + 1)
        else:
            i += 1

    return res


def get_prompts_with_weights(pipe, prompt: List[str], max_length: int):
    r"""
    Tokenize a list of prompts and return its tokens with weights of each token.
    No padding, starting or ending token is included.
    """
    tokens = []
    weights = []
    truncated = False
    for text in prompt:
        texts_and_weights = parse_prompt_attention(text)
        text_token = []
        text_weight = []
        for word, weight in texts_and_weights:
            # tokenize and discard the starting and the ending token
            token = pipe.tokenizer(word).input_ids[1:-1]
            text_token += token
            # copy the weight by length of token
            text_weight += [weight] * len(token)
            # stop if the text is too long (longer than truncation limit)
            if len(text_token) > max_length:
                truncated = True
                break
        # truncate
        if len(text_token) > max_length:
            truncated = True
            text_token = text_token[:max_length]
            text_weight = text_weight[:max_length]
        tokens.append(text_token)
        weights.append(text_weight)
    if truncated:
        logger.warning("Prompt was truncated. Try to shorten the prompt or increase max_embeddings_multiples")
    return tokens, weights


def pad_tokens_and_weights(tokens, weights, max_length, bos, eos, pad, no_boseos_middle=True, chunk_length=77):
    r"""
    Pad the tokens (with starting and ending tokens) and weights (with 1.0) to max_length.
    """
    max_embeddings_multiples = (max_length - 2) // (chunk_length - 2)
    weights_length = max_length if no_boseos_middle else max_embeddings_multiples * chunk_length
    for i in range(len(tokens)):
        tokens[i] = [bos] + tokens[i] + [eos] + [pad] * (max_length - 2 - len(tokens[i]))
        if no_boseos_middle:
            weights[i] = [1.0] + weights[i] + [1.0] * (max_length - 1 - len(weights[i]))
        else:
            w = []
            if len(weights[i]) == 0:
                w = [1.0] * weights_length
            else:
                for j in range(max_embeddings_multiples):
                    w.append(1.0)  # weight for starting token in this chunk
                    w += weights[i][j * (chunk_length - 2) : min(len(weights[i]), (j + 1) * (chunk_length - 2))]
                    w.append(1.0)  # weight for ending token in this chunk
                w += [1.0] * (weights_length - len(w))
            weights[i] = w[:]

    return tokens, weights


def get_unweighted_text_embeddings(
    pipe,
    text_input: paddle.Tensor,
    chunk_length: int,
    no_boseos_middle: Optional[bool] = True,
):
    """
    When the length of tokens is a multiple of the capacity of the text encoder,
    it should be split into chunks and sent to the text encoder individually.
    """
    max_embeddings_multiples = (text_input.shape[1] - 2) // (chunk_length - 2)
    if max_embeddings_multiples > 1:
        text_embeddings = []
        for i in range(max_embeddings_multiples):
            # extract the i-th chunk
            text_input_chunk = text_input[:, i * (chunk_length - 2) : (i + 1) * (chunk_length - 2) + 2].clone()

            # cover the head and the tail by the starting and the ending tokens
            text_input_chunk[:, 0] = text_input[0, 0]
            text_input_chunk[:, -1] = text_input[0, -1]
            text_embedding = pipe.text_encoder(input_ids=text_input_chunk)[0]

            if no_boseos_middle:
                if i == 0:
                    # discard the ending token
                    text_embedding = text_embedding[:, :-1]
                elif i == max_embeddings_multiples - 1:
                    # discard the starting token
                    text_embedding = text_embedding[:, 1:]
                else:
                    # discard both starting and ending tokens
                    text_embedding = text_embedding[:, 1:-1]

            text_embeddings.append(text_embedding)
        text_embeddings = paddle.concat(text_embeddings, axis=1)
    else:
        text_embeddings = pipe.text_encoder(input_ids=text_input)[0]
    return text_embeddings


def get_weighted_text_embeddings(
    pipe,
    prompt: Union[str, List[str]],
    uncond_prompt: Optional[Union[str, List[str]]] = None,
    max_embeddings_multiples: Optional[int] = 1,
    no_boseos_middle: Optional[bool] = False,
    skip_parsing: Optional[bool] = False,
    skip_weighting: Optional[bool] = False,
    **kwargs,
):
    r"""
    Prompts can be assigned with local weights using brackets. For example,
    prompt 'A (very beautiful) masterpiece' highlights the words 'very beautiful',
    and the embedding tokens corresponding to the words get multiplied by a constant, 1.1.
    Also, to regularize of the embedding, the weighted embedding would be scaled to preserve the original mean.
    Args:
        pipe (`DiffusionPipeline`):
            Pipe to provide access to the tokenizer and the text encoder.
        prompt (`str` or `List[str]`):
            The prompt or prompts to guide the image generation.
        uncond_prompt (`str` or `List[str]`):
            The unconditional prompt or prompts for guide the image generation. If unconditional prompt
            is provided, the embeddings of prompt and uncond_prompt are concatenated.
        max_embeddings_multiples (`int`, *optional*, defaults to `1`):
            The max multiple length of prompt embeddings compared to the max output length of text encoder.
        no_boseos_middle (`bool`, *optional*, defaults to `False`):
            If the length of text token is multiples of the capacity of text encoder, whether reserve the starting and
            ending token in each of the chunk in the middle.
        skip_parsing (`bool`, *optional*, defaults to `False`):
            Skip the parsing of brackets.
        skip_weighting (`bool`, *optional*, defaults to `False`):
            Skip the weighting. When the parsing is skipped, it is forced True.
    """
    max_length = (pipe.tokenizer.model_max_length - 2) * max_embeddings_multiples + 2
    if isinstance(prompt, str):
        prompt = [prompt]

    if not skip_parsing:
        prompt_tokens, prompt_weights = get_prompts_with_weights(pipe, prompt, max_length - 2)
        if uncond_prompt is not None:
            if isinstance(uncond_prompt, str):
                uncond_prompt = [uncond_prompt]
            uncond_tokens, uncond_weights = get_prompts_with_weights(pipe, uncond_prompt, max_length - 2)
    else:
        prompt_tokens = [
            token[1:-1] for token in pipe.tokenizer(prompt, max_length=max_length, truncation=True).input_ids
        ]
        prompt_weights = [[1.0] * len(token) for token in prompt_tokens]
        if uncond_prompt is not None:
            if isinstance(uncond_prompt, str):
                uncond_prompt = [uncond_prompt]
            uncond_tokens = [
                token[1:-1]
                for token in pipe.tokenizer(uncond_prompt, max_length=max_length, truncation=True).input_ids
            ]
            uncond_weights = [[1.0] * len(token) for token in uncond_tokens]

    # round up the longest length of tokens to a multiple of (model_max_length - 2)
    max_length = max([len(token) for token in prompt_tokens])
    if uncond_prompt is not None:
        max_length = max(max_length, max([len(token) for token in uncond_tokens]))

    max_embeddings_multiples = min(
        max_embeddings_multiples,
        (max_length - 1) // (pipe.tokenizer.model_max_length - 2) + 1,
    )
    max_embeddings_multiples = max(1, max_embeddings_multiples)
    max_length = (pipe.tokenizer.model_max_length - 2) * max_embeddings_multiples + 2

    # pad the length of tokens and weights
    # support bert tokenizer
    bos = pipe.tokenizer.bos_token_id if pipe.tokenizer.bos_token_id is not None else pipe.tokenizer.cls_token_id
    eos = pipe.tokenizer.eos_token_id if pipe.tokenizer.eos_token_id is not None else pipe.tokenizer.sep_token_id
    pad = pipe.tokenizer.pad_token_id
    prompt_tokens, prompt_weights = pad_tokens_and_weights(
        prompt_tokens,
        prompt_weights,
        max_length,
        bos,
        eos,
        pad,
        no_boseos_middle=no_boseos_middle,
        chunk_length=pipe.tokenizer.model_max_length,
    )
    prompt_tokens = paddle.to_tensor(prompt_tokens, dtype=paddle.int64)
    if uncond_prompt is not None:
        uncond_tokens, uncond_weights = pad_tokens_and_weights(
            uncond_tokens,
            uncond_weights,
            max_length,
            bos,
            eos,
            pad,
            no_boseos_middle=no_boseos_middle,
            chunk_length=pipe.tokenizer.model_max_length,
        )
        uncond_tokens = paddle.to_tensor(uncond_tokens, dtype=paddle.int64)

    # get the embeddings
    text_embeddings = get_unweighted_text_embeddings(
        pipe,
        prompt_tokens,
        pipe.tokenizer.model_max_length,
        no_boseos_middle=no_boseos_middle,
    )
    prompt_weights = paddle.to_tensor(prompt_weights, dtype=text_embeddings.dtype)
    if uncond_prompt is not None:
        uncond_embeddings = get_unweighted_text_embeddings(
            pipe,
            uncond_tokens,
            pipe.tokenizer.model_max_length,
            no_boseos_middle=no_boseos_middle,
        )
        uncond_weights = paddle.to_tensor(uncond_weights, dtype=uncond_embeddings.dtype)

    # assign weights to the prompts and normalize in the sense of mean
    # TODO: should we normalize by chunk or in a whole (current implementation)?
    if (not skip_parsing) and (not skip_weighting):
        previous_mean = text_embeddings.mean(axis=[-2, -1])
        text_embeddings *= prompt_weights.unsqueeze(-1)
        text_embeddings *= (previous_mean / text_embeddings.mean(axis=[-2, -1])).unsqueeze(-1).unsqueeze(-1)
        if uncond_prompt is not None:
            previous_mean = uncond_embeddings.mean(axis=[-2, -1])
            uncond_embeddings *= uncond_weights.unsqueeze(-1)
            uncond_embeddings *= (previous_mean / uncond_embeddings.mean(axis=[-2, -1])).unsqueeze(-1).unsqueeze(-1)

    if uncond_prompt is not None:
        return text_embeddings, uncond_embeddings
    return text_embeddings, None


def prepare_mask_and_masked_image(image, mask, height=None, width=None, return_image: bool = False):
    """
    Prepares a pair (image, mask) to be consumed by the Stable Diffusion pipeline. This means that those inputs will be
    converted to ``paddle.Tensor`` with shapes ``batch x channels x height x width`` where ``channels`` is ``3`` for the
    ``image`` and ``1`` for the ``mask``.

    The ``image`` will be converted to ``paddle.float32`` and normalized to be in ``[-1, 1]``. The ``mask`` will be
    binarized (``mask > 0.5``) and cast to ``paddle.float32`` too.

    Args:
        image (Union[np.array, PIL.Image, paddle.Tensor]): The image to inpaint.
            It can be a ``PIL.Image``, or a ``height x width x 3`` ``np.array`` or a ``channels x height x width``
            ``paddle.Tensor`` or a ``batch x channels x height x width`` ``paddle.Tensor``.
        mask (_type_): The mask to apply to the image, i.e. regions to inpaint.
            It can be a ``PIL.Image``, or a ``height x width`` ``np.array`` or a ``1 x height x width``
            ``paddle.Tensor`` or a ``batch x 1 x height x width`` ``paddle.Tensor``.


    Raises:
        ValueError: ``paddle.Tensor`` images should be in the ``[-1, 1]`` range. ValueError: ``paddle.Tensor`` mask
        should be in the ``[0, 1]`` range. ValueError: ``mask`` and ``image`` should have the same spatial dimensions.
        TypeError: ``mask`` is a ``paddle.Tensor`` but ``image`` is not
            (ot the other way around).

    Returns:
        tuple[paddle.Tensor]: The pair (mask, masked_image) as ``paddle.Tensor`` with 4
            dimensions: ``batch x channels x height x width``.
    """

    if image is None:
        raise ValueError("`image` input cannot be undefined.")

    if mask is None:
        raise ValueError("`mask_image` input cannot be undefined.")

    if isinstance(image, paddle.Tensor):
        if not isinstance(mask, paddle.Tensor):
            raise TypeError(f"`image` is a paddle.Tensor but `mask` (type: {type(mask)} is not")

        # Batch single image
        if image.ndim == 3:
            assert image.shape[0] == 3, "Image outside a batch should be of shape (3, H, W)"
            image = image.unsqueeze(0)

        # Batch and add channel dim for single mask
        if mask.ndim == 2:
            mask = mask.unsqueeze(0).unsqueeze(0)

        # Batch single mask or add channel dim
        if mask.ndim == 3:
            # Single batched mask, no channel dim or single mask not batched but channel dim
            if mask.shape[0] == 1:
                mask = mask.unsqueeze(0)

            # Batched masks no channel dim
            else:
                mask = mask.unsqueeze(1)

        assert image.ndim == 4 and mask.ndim == 4, "Image and Mask must have 4 dimensions"
        assert image.shape[-2:] == mask.shape[-2:], "Image and Mask must have the same spatial dimensions"
        assert image.shape[0] == mask.shape[0], "Image and Mask must have the same batch size"

        # Check image is in [-1, 1]
        if image.min() < -1 or image.max() > 1:
            raise ValueError("Image should be in [-1, 1] range")

        # Check mask is in [0, 1]
        if mask.min() < 0 or mask.max() > 1:
            raise ValueError("Mask should be in [0, 1] range")

        # Binarize mask
        mask[mask < 0.5] = 0
        mask[mask >= 0.5] = 1

        # Image as float32
        image = image.cast(dtype=paddle.float32)
    elif isinstance(mask, paddle.Tensor):
        raise TypeError(f"`mask` is a paddle.Tensor but `image` (type: {type(image)} is not")
    else:
        # preprocess image
        if isinstance(image, (PIL.Image.Image, np.ndarray)):
            image = [image]
        if isinstance(image, list) and isinstance(image[0], PIL.Image.Image):
            # resize all images w.r.t passed height an width
            if width is None or height is None:
                w, h = image[0].size
            else:
                w, h = width, height
            w, h = (x - x % 8 for x in (w, h))  # resize to integer multiple of 8
            image = [i.resize((w, h), resample=PIL_INTERPOLATION["lanczos"]) for i in image]
            image = [np.array(i.convert("RGB"))[None, :] for i in image]
            image = np.concatenate(image, axis=0)
        elif isinstance(image, list) and isinstance(image[0], np.ndarray):
            image = np.concatenate([i[None, :] for i in image], axis=0)

        image = image.transpose(0, 3, 1, 2)
        image = paddle.to_tensor(image, dtype=paddle.float32) / 127.5 - 1.0

        # preprocess mask
        if isinstance(mask, (PIL.Image.Image, np.ndarray)):
            mask = [mask]

        if isinstance(mask, list) and isinstance(mask[0], PIL.Image.Image):
            # resize all images w.r.t passed height an width
            if width is None or height is None:
                w, h = mask[0].size
            else:
                w, h = width, height
            w, h = (x - x % 8 for x in (w, h))  # resize to integer multiple of 8
            mask = [i.resize((w, h), resample=PIL_INTERPOLATION["nearest"]) for i in mask]
            mask = np.concatenate([np.array(m.convert("L"))[None, None, :] for m in mask], axis=0)
            mask = mask.astype(np.float32) / 255.0
        elif isinstance(mask, list) and isinstance(mask[0], np.ndarray):
            mask = np.concatenate([m[None, None, :] for m in mask], axis=0)

        mask[mask < 0.5] = 0
        mask[mask >= 0.5] = 1
        mask = paddle.to_tensor(mask)

    masked_image = image * (mask < 0.5)

    # n.b. ensure backwards compatibility as old function does not return image
    if return_image:
        return mask, masked_image, image

    return mask, masked_image


class CommonMixIn:
    @property
    def components(self) -> Dict[str, Any]:
        return {k: getattr(self, k) for k in self.config.keys() if not k.startswith("_")}

    def change_scheduler(self, scheduler_type="ddim"):
        scheduler_type = scheduler_type.lower()
        if scheduler_type == "pndm":
            scheduler = PNDMScheduler.from_config(self.orginal_scheduler_config, skip_prk_steps=True)
        elif scheduler_type == "lms":
            scheduler = LMSDiscreteScheduler.from_config(self.orginal_scheduler_config)
        elif scheduler_type == "heun":
            scheduler = HeunDiscreteScheduler.from_config(self.orginal_scheduler_config)
        elif scheduler_type == "euler":
            scheduler = EulerDiscreteScheduler.from_config(self.orginal_scheduler_config)
        elif scheduler_type == "euler-ancestral":
            scheduler = EulerAncestralDiscreteScheduler.from_config(self.orginal_scheduler_config)
        elif scheduler_type == "dpm-multi":
            scheduler = DPMSolverMultistepScheduler.from_config(self.orginal_scheduler_config)
        elif scheduler_type == "dpm-single":
            scheduler = DPMSolverSinglestepScheduler.from_config(self.orginal_scheduler_config)
        elif scheduler_type == "kdpm2-ancestral":
            scheduler = KDPM2AncestralDiscreteScheduler.from_config(self.orginal_scheduler_config)
        elif scheduler_type == "kdpm2":
            scheduler = KDPM2DiscreteScheduler.from_config(self.orginal_scheduler_config)
        elif scheduler_type == "unipc-multi":
            scheduler = UniPCMultistepScheduler.from_config(self.orginal_scheduler_config)
        elif scheduler_type == "ddim":
            scheduler = DDIMScheduler.from_config(
                self.orginal_scheduler_config,
                steps_offset=1,
                clip_sample=False,
                set_alpha_to_one=False,
            )
        elif scheduler_type == "ddpm":
            scheduler = DDPMScheduler.from_config(
                self.orginal_scheduler_config,
            )
        elif scheduler_type == "deis-multi":
            scheduler = DEISMultistepScheduler.from_config(
                self.orginal_scheduler_config,
            )
        else:
            raise ValueError(
                f"Scheduler of type {scheduler_type} doesn't exist! Please choose in {self.supported_scheduler}!"
            )
        self.scheduler = scheduler

    def get_timesteps(self, num_inference_steps, strength=1.0):
        if strength >= 1:
            return self.scheduler.timesteps, num_inference_steps

        # get the original timestep using init_timestep
        init_timestep = min(int(num_inference_steps * strength), num_inference_steps)

        t_start = max(num_inference_steps - init_timestep, 0)
        timesteps = self.scheduler.timesteps[t_start * self.scheduler.order :]

        num_inference_steps = num_inference_steps - t_start
        # check that number of inference steps is not < 1 - as this doesn't make sense
        if num_inference_steps < 1:
            raise ValueError(
                f"After adjusting the num_inference_steps by strength parameter: {strength}, the number of pipeline"
                f"steps is {num_inference_steps} which is < 1 and not appropriate for this pipeline."
            )

        return timesteps, num_inference_steps

    def prepare_controlnet_cond(
        self,
        controlnet_cond,
        controlnet_conditioning_scale,
        width,
        height,
        batch_size,
        num_images_per_prompt,
        dtype,
        do_classifier_free_guidance=False,
        guess_mode=False,
    ):
        control_image = self.control_image_processor.preprocess(
            controlnet_cond,
            height=height,
            width=width,
        )
        if isinstance(controlnet_conditioning_scale, (float, int)):
            controlnet_conditioning_scale = paddle.to_tensor([controlnet_conditioning_scale] * 13, dtype=dtype)
        elif isinstance(controlnet_conditioning_scale, (list, tuple)):
            controlnet_conditioning_scale = paddle.to_tensor(controlnet_conditioning_scale, dtype=dtype)
        else:
            raise ValueError(
                f"`controlnet_conditioning_scale` has to be of type `float` or `int` or `list` or `tuple` but is {type(controlnet_conditioning_scale)}"
            )
        assert controlnet_conditioning_scale.shape[0] == 13
        image_batch_size = control_image.shape[0]
        if image_batch_size == 1:
            repeat_by = batch_size
        else:
            # image batch size is the same as prompt batch size
            repeat_by = num_images_per_prompt
        control_image = control_image.repeat_interleave(repeat_by, axis=0)
        control_image = control_image.cast(dtype)
        if do_classifier_free_guidance and not guess_mode:
            control_image = paddle.concat([control_image] * 2)
        return control_image, controlnet_conditioning_scale

    def check_inputs(
        self,
        prompt,
        height=512,
        width=512,
        callback_steps=1,
        negative_prompt=None,
        prompt_embeds=None,
        negative_prompt_embeds=None,
        strength=1.0,
    ):
        if height % self.vae_scale_factor != 0 or width % self.vae_scale_factor != 0:
            raise ValueError(
                f"`height` and `width` have to be divisible by {self.vae_scale_factor} but are {height} and {width}."
            )

        if (callback_steps is None) or (
            callback_steps is not None and (not isinstance(callback_steps, int) or callback_steps <= 0)
        ):
            raise ValueError(
                f"`callback_steps` has to be a positive integer but is {callback_steps} of type"
                f" {type(callback_steps)}."
            )

        if prompt is not None and prompt_embeds is not None:
            raise ValueError(
                f"Cannot forward both `prompt`: {prompt} and `prompt_embeds`: {prompt_embeds}. Please make sure to"
                " only forward one of the two."
            )
        elif prompt is None and prompt_embeds is None:
            raise ValueError(
                "Provide either `prompt` or `prompt_embeds`. Cannot leave both `prompt` and `prompt_embeds` undefined."
            )
        elif prompt is not None and (not isinstance(prompt, str) and not isinstance(prompt, list)):
            raise ValueError(f"`prompt` has to be of type `str` or `list` but is {type(prompt)}")

        if negative_prompt is not None and negative_prompt_embeds is not None:
            raise ValueError(
                f"Cannot forward both `negative_prompt`: {negative_prompt} and `negative_prompt_embeds`:"
                f" {negative_prompt_embeds}. Please make sure to only forward one of the two."
            )

        if prompt_embeds is not None and negative_prompt_embeds is not None:
            if prompt_embeds.shape != negative_prompt_embeds.shape:
                raise ValueError(
                    "`prompt_embeds` and `negative_prompt_embeds` must have the same shape when passed directly, but"
                    f" got: `prompt_embeds` {prompt_embeds.shape} != `negative_prompt_embeds`"
                    f" {negative_prompt_embeds.shape}."
                )
        if strength < 0 or strength > 1:
            raise ValueError(f"The value of strength should in [0.0, 1.0] but is {strength}")

    def prepare_latents(
        self,
        batch_size,
        height,
        width,
        generator,
        dtype=None,
        latents=None,
        image=None,
        timestep=None,
        is_strength_max=True,
        return_noise=False,
        return_image_latents=False,
    ):
        shape = [
            batch_size,
            self.vae.config.latent_channels,
            height // self.vae_scale_factor,
            width // self.vae_scale_factor,
        ]
        if isinstance(generator, list) and len(generator) != batch_size:
            raise ValueError(
                f"You have passed a list of generators of length {len(generator)}, but requested an effective batch"
                f" size of {batch_size}. Make sure the batch size matches the length of the generators."
            )

        if (image is None or timestep is None) and not is_strength_max:
            raise ValueError(
                "Since strength < 1. initial latents are to be initialised as a combination of Image + Noise."
                "However, either the image or the noise timestep has not been provided."
            )

        if return_image_latents or (latents is None and not is_strength_max):
            image = image.cast(dtype=dtype)
            image_latents = self._encode_vae_image(image, batch_size=batch_size, generator=generator)

        if latents is None:
            noise = randn_tensor(shape, generator=generator, dtype=dtype)
            # if strength is 1. then initialise the latents to noise, else initial to image + noise
            latents = noise if is_strength_max else self.scheduler.add_noise(image_latents, noise, timestep)
            # if pure noise then scale the initial latents by the  Scheduler's init sigma
            latents = latents * self.scheduler.init_noise_sigma if is_strength_max else latents
        else:
            noise = latents
            if str(noise.dtype).replace("paddle.", "") != dtype:
                noise = noise.cast(dtype)
            latents = noise * self.scheduler.init_noise_sigma

        outputs = (latents,)

        if return_noise:
            outputs += (noise,)

        if return_image_latents:
            outputs += (image_latents,)

        if len(outputs) == 1:
            outputs = latents
        return outputs

    def prepare_mask_latents(
        self,
        mask,
        masked_image,
        batch_size,
        height,
        width,
        generator,
        dtype,
        do_classifier_free_guidance=False,
        return_masked_image_latents=True,
    ):
        # resize the mask to latents shape as we concatenate the mask to the latents
        # we do that before converting to dtype to avoid breaking in case we're using cpu_offload
        # and half precision
        mask = paddle.nn.functional.interpolate(
            mask, size=(height // self.vae_scale_factor, width // self.vae_scale_factor)
        )
        mask = mask.cast(dtype=dtype)

        # duplicate mask and masked_image_latents for each generation per prompt, using mps friendly method
        if mask.shape[0] < batch_size:
            if not batch_size % mask.shape[0] == 0:
                raise ValueError(
                    "The passed mask and the required batch size don't match. Masks are supposed to be duplicated to"
                    f" a total batch size of {batch_size}, but {mask.shape[0]} masks were passed. Make sure the number"
                    " of masks that you pass is divisible by the total requested batch size."
                )
            mask = mask.tile([batch_size // mask.shape[0], 1, 1, 1])

        mask = paddle.concat([mask] * 2) if do_classifier_free_guidance else mask
        if not return_masked_image_latents:
            return mask

        masked_image = masked_image.cast(dtype=dtype)
        masked_image_latents = self._encode_vae_image(masked_image, batch_size=batch_size, generator=generator)
        if masked_image_latents.shape[0] < batch_size:
            if not batch_size % masked_image_latents.shape[0] == 0:
                raise ValueError(
                    "The passed images and the required batch size don't match. Images are supposed to be duplicated"
                    f" to a total batch size of {batch_size}, but {masked_image_latents.shape[0]} images were passed."
                    " Make sure the number of images that you pass is divisible by the total requested batch size."
                )
            masked_image_latents = masked_image_latents.tile([batch_size // masked_image_latents.shape[0], 1, 1, 1])

        masked_image_latents = (
            paddle.concat([masked_image_latents] * 2) if do_classifier_free_guidance else masked_image_latents
        )

        # aligning device to prevent device errors when concating it with the latent model input
        masked_image_latents = masked_image_latents.cast(dtype=dtype)
        return mask, masked_image_latents

    def is_scheduler_support_step_index(self):
        kwargs_keys = set(inspect.signature(self.scheduler.step).parameters.keys())
        return "kwargs" in kwargs_keys or "step_index" in kwargs_keys

    def _encode_vae_image(self, image: paddle.Tensor, batch_size=1, generator=None, **kwargs):
        if isinstance(generator, list):
            init_latents = [
                self.vae.encode(image[i : i + 1]).latent_dist.sample(generator[i]) for i in range(batch_size)
            ]
            init_latents = paddle.concat(init_latents, axis=0)
        else:
            init_latents = self.vae.encode(image).latent_dist.sample(generator)
        return self.vae.config.scaling_factor * init_latents

    def _decode_vae_latents(self, latents: paddle.Tensor, **kwargs):
        images_vae = self.vae.decode(
            latents,
        )[0]
        return images_vae

    def _encode_prompt(
        self,
        prompt,
        num_images_per_prompt,
        do_classifier_free_guidance,
        negative_prompt=None,
        prompt_embeds: Optional[paddle.Tensor] = None,
        negative_prompt_embeds: Optional[paddle.Tensor] = None,
        lora_scale: Optional[float] = None,
        parse_prompt_type: Optional[str] = "lpw",
        max_embeddings_multiples: Optional[int] = 3,
        **kwargs,
    ):
        if parse_prompt_type == "lpw":
            return self._encode_prompt_lpw(
                prompt,
                num_images_per_prompt=num_images_per_prompt,
                do_classifier_free_guidance=do_classifier_free_guidance,
                negative_prompt=negative_prompt,
                prompt_embeds=prompt_embeds,
                negative_prompt_embeds=negative_prompt_embeds,
                lora_scale=lora_scale,
                max_embeddings_multiples=max_embeddings_multiples,
                **kwargs,
            )
        elif parse_prompt_type == "raw":
            return self._encode_prompt_raw(
                prompt,
                num_images_per_prompt=num_images_per_prompt,
                do_classifier_free_guidance=do_classifier_free_guidance,
                negative_prompt=negative_prompt,
                prompt_embeds=prompt_embeds,
                negative_prompt_embeds=negative_prompt_embeds,
                lora_scale=lora_scale,
            )
        elif parse_prompt_type == "webui":
            raise NotImplementedError("`parse_prompt_type=webui` is not implemented yet.")

    def _encode_prompt_lpw(
        self,
        prompt: Union[str, List[str]],
        num_images_per_prompt: int,
        do_classifier_free_guidance: bool,
        negative_prompt: Union[str, List[str]],
        prompt_embeds: Optional[paddle.Tensor] = None,
        negative_prompt_embeds: Optional[paddle.Tensor] = None,
        lora_scale: Optional[float] = None,
        max_embeddings_multiples: Optional[int] = 3,
        **kwargs,
    ):
        r"""
        Encodes the prompt into text encoder hidden states.

        Args:
            prompt (`str` or `list(int)`):
                prompt to be encoded
            num_images_per_prompt (`int`):
                number of images that should be generated per prompt
            do_classifier_free_guidance (`bool`):
                whether to use classifier free guidance or not
            negative_prompt (`str` or `List[str]`):
                The prompt or prompts not to guide the image generation. Ignored when not using guidance (i.e., ignored
                if `guidance_scale` is less than `1`).
            lora_scale (`float`, *optional*):
                A lora scale that will be applied to all LoRA layers of the text encoder if LoRA layers are loaded.
            max_embeddings_multiples (`int`, *optional*, defaults to `3`):
                The max multiple length of prompt embeddings compared to the max output length of text encoder.
        """
        if lora_scale is not None and isinstance(self, LoraLoaderMixin):
            self._lora_scale = lora_scale

        if prompt is not None and isinstance(prompt, str):
            batch_size = 1
        elif prompt is not None and isinstance(prompt, list):
            batch_size = len(prompt)
        else:
            batch_size = prompt_embeds.shape[0]

        if prompt_embeds is None and negative_prompt_embeds is None:
            if isinstance(self, TextualInversionLoaderMixin):
                prompt = self.maybe_convert_prompt(prompt, self.tokenizer)
            uncond_tokens: List[str] = None
            if do_classifier_free_guidance:
                if negative_prompt is None:
                    uncond_tokens = [""] * batch_size
                elif prompt is not None and type(prompt) is not type(negative_prompt):
                    raise TypeError(
                        f"`negative_prompt` should be the same type to `prompt`, but got {type(negative_prompt)} !="
                        f" {type(prompt)}."
                    )
                elif isinstance(negative_prompt, str):
                    uncond_tokens = [negative_prompt]
                elif batch_size != len(negative_prompt):
                    raise ValueError(
                        f"`negative_prompt`: {negative_prompt} has batch size {len(negative_prompt)}, but `prompt`:"
                        f" {prompt} has batch size {batch_size}. Please make sure that passed `negative_prompt` matches"
                        " the batch size of `prompt`."
                    )
                else:
                    uncond_tokens = negative_prompt
                # textual inversion: procecss multi-vector tokens if necessary
                if isinstance(self, TextualInversionLoaderMixin):
                    uncond_tokens = self.maybe_convert_prompt(uncond_tokens, self.tokenizer)

            prompt_embeds, negative_prompt_embeds = get_weighted_text_embeddings(
                pipe=self,
                prompt=prompt,
                uncond_prompt=uncond_tokens,
                max_embeddings_multiples=max_embeddings_multiples,
                **kwargs,
            )

        prompt_embeds = prompt_embeds.cast(dtype=self.text_encoder.dtype)
        bs_embed, seq_len, _ = prompt_embeds.shape
        # duplicate text embeddings for each generation per prompt, using mps friendly method
        prompt_embeds = prompt_embeds.tile([1, num_images_per_prompt, 1])
        prompt_embeds = prompt_embeds.reshape([bs_embed * num_images_per_prompt, seq_len, -1])

        if do_classifier_free_guidance:
            # duplicate unconditional embeddings for each generation per prompt, using mps friendly method
            seq_len = negative_prompt_embeds.shape[1]
            negative_prompt_embeds = negative_prompt_embeds.cast(dtype=self.text_encoder.dtype)
            negative_prompt_embeds = negative_prompt_embeds.tile([1, num_images_per_prompt, 1])
            negative_prompt_embeds = negative_prompt_embeds.reshape([batch_size * num_images_per_prompt, seq_len, -1])
            # For classifier free guidance, we need to do two forward passes.
            # Here we concatenate the unconditional and text embeddings into a single batch
            # to avoid doing two forward passes
            prompt_embeds = paddle.concat([negative_prompt_embeds, prompt_embeds])

        return prompt_embeds

    def _encode_prompt_raw(
        self,
        prompt,
        num_images_per_prompt,
        do_classifier_free_guidance,
        negative_prompt=None,
        prompt_embeds: Optional[paddle.Tensor] = None,
        negative_prompt_embeds: Optional[paddle.Tensor] = None,
        lora_scale: Optional[float] = None,
        **kwargs,
    ):
        r"""
        Encodes the prompt into text encoder hidden states.

        Args:
            prompt (`str` or `List[str]`, *optional*):
                prompt to be encoded
            num_images_per_prompt (`int`):
                number of images that should be generated per prompt
            do_classifier_free_guidance (`bool`):
                whether to use classifier free guidance or not
            negative_prompt (`str` or `List[str]`, *optional*):
                The prompt or prompts not to guide the image generation. If not defined, one has to pass
                `negative_prompt_embeds` instead. Ignored when not using guidance (i.e., ignored if `guidance_scale` is
                less than `1`).
            prompt_embeds (`paddle.Tensor`, *optional*):
                Pre-generated text embeddings. Can be used to easily tweak text inputs, *e.g.* prompt weighting. If not
                provided, text embeddings will be generated from `prompt` input argument.
            negative_prompt_embeds (`paddle.Tensor`, *optional*):
                Pre-generated negative text embeddings. Can be used to easily tweak text inputs, *e.g.* prompt
                weighting. If not provided, negative_prompt_embeds will be generated from `negative_prompt` input
                argument.
            lora_scale (`float`, *optional*):
                A lora scale that will be applied to all LoRA layers of the text encoder if LoRA layers are loaded.
        """
        # set lora scale so that monkey patched LoRA
        # function of text encoder can correctly access it
        if lora_scale is not None and isinstance(self, LoraLoaderMixin):
            self._lora_scale = lora_scale

        if prompt is not None and isinstance(prompt, str):
            batch_size = 1
        elif prompt is not None and isinstance(prompt, list):
            batch_size = len(prompt)
        else:
            batch_size = prompt_embeds.shape[0]

        if prompt_embeds is None:
            # textual inversion: procecss multi-vector tokens if necessary
            if isinstance(self, TextualInversionLoaderMixin):
                prompt = self.maybe_convert_prompt(prompt, self.tokenizer)

            text_inputs = self.tokenizer(
                prompt,
                padding="max_length",
                max_length=self.tokenizer.model_max_length,
                truncation=True,
                return_tensors="pd",
            )
            text_input_ids = text_inputs.input_ids
            untruncated_ids = self.tokenizer(prompt, padding="longest", return_tensors="pd").input_ids

            if untruncated_ids.shape[-1] >= text_input_ids.shape[-1] and not paddle.equal_all(
                text_input_ids, untruncated_ids
            ):
                removed_text = self.tokenizer.batch_decode(
                    untruncated_ids[:, self.tokenizer.model_max_length - 1 : -1]
                )
                logger.warning(
                    "The following part of your input was truncated because CLIP can only handle sequences up to"
                    f" {self.tokenizer.model_max_length} tokens: {removed_text}"
                )

            config = (
                self.text_encoder.config
                if isinstance(self.text_encoder.config, dict)
                else self.text_encoder.config.to_dict()
            )
            if config.get("use_attention_mask", None) is not None and config["use_attention_mask"]:
                attention_mask = text_inputs.attention_mask
            else:
                attention_mask = None

            prompt_embeds = self.text_encoder(
                text_input_ids,
                attention_mask=attention_mask,
            )
            prompt_embeds = prompt_embeds[0]

        prompt_embeds = prompt_embeds.cast(dtype=self.text_encoder.dtype)

        bs_embed, seq_len, _ = prompt_embeds.shape
        # duplicate text embeddings for each generation per prompt, using mps friendly method
        prompt_embeds = prompt_embeds.tile([1, num_images_per_prompt, 1])
        prompt_embeds = prompt_embeds.reshape([bs_embed * num_images_per_prompt, seq_len, -1])

        # get unconditional embeddings for classifier free guidance
        if do_classifier_free_guidance and negative_prompt_embeds is None:
            uncond_tokens: List[str]
            if negative_prompt is None:
                uncond_tokens = [""] * batch_size
            elif prompt is not None and type(prompt) is not type(negative_prompt):
                raise TypeError(
                    f"`negative_prompt` should be the same type to `prompt`, but got {type(negative_prompt)} !="
                    f" {type(prompt)}."
                )
            elif isinstance(negative_prompt, str):
                uncond_tokens = [negative_prompt]
            elif batch_size != len(negative_prompt):
                raise ValueError(
                    f"`negative_prompt`: {negative_prompt} has batch size {len(negative_prompt)}, but `prompt`:"
                    f" {prompt} has batch size {batch_size}. Please make sure that passed `negative_prompt` matches"
                    " the batch size of `prompt`."
                )
            else:
                uncond_tokens = negative_prompt

            # textual inversion: procecss multi-vector tokens if necessary
            if isinstance(self, TextualInversionLoaderMixin):
                uncond_tokens = self.maybe_convert_prompt(uncond_tokens, self.tokenizer)

            max_length = prompt_embeds.shape[1]
            uncond_input = self.tokenizer(
                uncond_tokens,
                padding="max_length",
                max_length=max_length,
                truncation=True,
                return_tensors="pd",
            )

            config = (
                self.text_encoder.config
                if isinstance(self.text_encoder.config, dict)
                else self.text_encoder.config.to_dict()
            )
            if config.get("use_attention_mask", None) is not None and config["use_attention_mask"]:
                attention_mask = uncond_input.attention_mask
            else:
                attention_mask = None

            negative_prompt_embeds = self.text_encoder(
                uncond_input.input_ids,
                attention_mask=attention_mask,
            )
            negative_prompt_embeds = negative_prompt_embeds[0]

        if do_classifier_free_guidance:
            # duplicate unconditional embeddings for each generation per prompt, using mps friendly method
            seq_len = negative_prompt_embeds.shape[1]

            negative_prompt_embeds = negative_prompt_embeds.cast(dtype=self.text_encoder.dtype)

            negative_prompt_embeds = negative_prompt_embeds.tile([1, num_images_per_prompt, 1])
            negative_prompt_embeds = negative_prompt_embeds.reshape([batch_size * num_images_per_prompt, seq_len, -1])

            # For classifier free guidance, we need to do two forward passes.
            # Here we concatenate the unconditional and text embeddings into a single batch
            # to avoid doing two forward passes
            prompt_embeds = paddle.concat([negative_prompt_embeds, prompt_embeds])

        return prompt_embeds

    def run_safety_checker(self, image, dtype):
        if self.safety_checker is None:
            has_nsfw_concept = None
        else:
            if paddle.is_tensor(image):
                feature_extractor_input = self.image_processor.postprocess(image, output_type="pil")
            else:
                feature_extractor_input = self.image_processor.numpy_to_pil(image)
            safety_checker_input = self.feature_extractor(feature_extractor_input, return_tensors="pd")
            image, has_nsfw_concept = self.safety_checker(
                images=image, clip_input=safety_checker_input.pixel_values.cast(dtype)
            )
        return image, has_nsfw_concept

    def prepare_extra_step_kwargs(self, generator, eta):
        # prepare extra kwargs for the scheduler step, since not all schedulers have the same signature
        # eta (η) is only used with the DDIMScheduler, it will be ignored for other schedulers.
        # eta corresponds to η in DDIM paper: https://arxiv.org/abs/2010.02502
        # and should be between [0, 1]

        accepts_eta = "eta" in set(inspect.signature(self.scheduler.step).parameters.keys())
        extra_step_kwargs = {}
        if accepts_eta:
            extra_step_kwargs["eta"] = eta

        # check if the scheduler accepts generator
        accepts_generator = "generator" in set(inspect.signature(self.scheduler.step).parameters.keys())
        if accepts_generator:
            extra_step_kwargs["generator"] = generator
        return extra_step_kwargs


class StableDiffusionMegaPipeline(
<<<<<<< HEAD
    DiffusionPipeline, CommonMixIn, FromCkptMixin, LoraLoaderMixin, TextualInversionLoaderMixin
=======
    DiffusionPipeline,
    CommonMixIn,
    FromCkptMixin,
    LoraLoaderMixin,
    TextualInversionLoaderMixin,
>>>>>>> df4fbe3f
):
    r"""
    Pipeline for mega using Stable Diffusion.
    This model inherits from [`DiffusionPipeline`]. Check the superclass documentation for the generic methods the
    library implements for all the pipelines (such as downloading or saving, running on a particular device, etc.)
    Args:
        vae ([`AutoencoderKL`]):
            Variational Auto-Encoder (VAE) Model to encode and decode images to and from latent representations.
        text_encoder ([`CLIPTextModel`]):
            Frozen text-encoder. Stable Diffusion uses the text portion of
            [CLIP](https://huggingface.co/docs/transformers/model_doc/clip#transformers.CLIPTextModel), specifically
            the [clip-vit-large-patch14](https://huggingface.co/openai/clip-vit-large-patch14) variant.
        tokenizer (`CLIPTokenizer`):
            Tokenizer of class
            [CLIPTokenizer](https://huggingface.co/docs/transformers/v4.21.0/en/model_doc/clip#transformers.CLIPTokenizer).
        unet ([`UNet2DConditionModel`]): Conditional U-Net architecture to denoise the encoded image latents.
        controlnet ([`ControlNetModel`] or `List[ControlNetModel]`):
            Provides additional conditioning to the unet during the denoising process. If you set multiple ControlNets
            as a list, the outputs from each ControlNet are added together to create one combined additional
            conditioning.
        scheduler ([`SchedulerMixin`]):
            A scheduler to be used in combination with `unet` to denoise the encoded image latens. Can be one of
            [`DDIMScheduler`], [`LMSDiscreteScheduler`], or [`PNDMScheduler`].
        safety_checker ([`StableDiffusionMegaSafetyChecker`]):
            Classification module that estimates whether generated images could be considered offensive or harmful.
            Please, refer to the [model card](https://huggingface.co/runwayml/stable-diffusion-v1-5) for details.
        feature_extractor ([`CLIPFeatureExtractor`]):
            Model that extracts features from generated images to be used as inputs for the `safety_checker`.
    """
    _optional_components = ["controlnet", "safety_checker", "feature_extractor"]

    def __call__(self, *args, **kwargs):
        return self.text2img(*args, **kwargs)

    def __init__(
        self,
        vae: AutoencoderKL,
        text_encoder: CLIPTextModel,
        tokenizer: CLIPTokenizer,
        unet: UNet2DConditionModel,
        controlnet: ControlNetModel,
        scheduler: KarrasDiffusionSchedulers,
        safety_checker: StableDiffusionSafetyChecker,
        feature_extractor: CLIPFeatureExtractor,
        requires_safety_checker: bool = True,
    ):
        super().__init__()
        if hasattr(scheduler.config, "steps_offset") and scheduler.config.steps_offset != 1:
            deprecation_message = (
                f"The configuration file of this scheduler: {scheduler} is outdated. `steps_offset`"
                f" should be set to 1 instead of {scheduler.config.steps_offset}. Please make sure "
                "to update the config accordingly as leaving `steps_offset` might led to incorrect results"
                " in future versions. If you have downloaded this checkpoint from the Hugging Face Hub,"
                " it would be very nice if you could open a Pull request for the `scheduler/scheduler_config.json`"
                " file"
            )
            deprecate("steps_offset!=1", "1.0.0", deprecation_message, standard_warn=False)
            new_config = dict(scheduler.config)
            new_config["steps_offset"] = 1
            scheduler._internal_dict = FrozenDict(new_config)

        if hasattr(scheduler.config, "clip_sample") and scheduler.config.clip_sample is True:
            deprecation_message = (
                f"The configuration file of this scheduler: {scheduler} has not set the configuration `clip_sample`."
                " `clip_sample` should be set to False in the configuration file. Please make sure to update the"
                " config accordingly as not setting `clip_sample` in the config might lead to incorrect results in"
                " future versions. If you have downloaded this checkpoint from the Hugging Face Hub, it would be very"
                " nice if you could open a Pull request for the `scheduler/scheduler_config.json` file"
            )
            deprecate("clip_sample not set", "1.0.0", deprecation_message, standard_warn=False)
            new_config = dict(scheduler.config)
            new_config["clip_sample"] = False
            scheduler._internal_dict = FrozenDict(new_config)

        if safety_checker is None and requires_safety_checker:
            logger.warning(
                f"You have disabled the safety checker for {self.__class__} by passing `safety_checker=None`. Ensure"
                " that you abide to the conditions of the Stable Diffusion license and do not expose unfiltered"
                " results in services or applications open to the public. PaddleNLP team, diffusers team and Hugging Face"
                " strongly recommend to keep the safety filter enabled in all public facing circumstances, disabling"
                " it only for use-cases that involve analyzing network behavior or auditing its results. For more"
                " information, please have a look at https://github.com/huggingface/diffusers/pull/254 ."
            )

        if safety_checker is not None and feature_extractor is None:
            raise ValueError(
                f"Make sure to define a feature extractor when loading {self.__class__} if you want to use the safety"
                " checker. If you do not want to use the safety checker, you can pass `'safety_checker=None'` instead."
            )

        self.register_modules(
            vae=vae,
            text_encoder=text_encoder,
            tokenizer=tokenizer,
            unet=unet,
            controlnet=controlnet,
            scheduler=scheduler,
            safety_checker=safety_checker,
            feature_extractor=feature_extractor,
        )
        self.register_to_config(requires_safety_checker=requires_safety_checker)
        self.vae_scale_factor = 2 ** (len(self.vae.config.block_out_channels) - 1)
        self.image_processor = VaeImageProcessor(vae_scale_factor=self.vae_scale_factor, do_convert_rgb=True)
        self.control_image_processor = VaeImageProcessor(
<<<<<<< HEAD
            vae_scale_factor=self.vae_scale_factor, do_convert_rgb=True, do_normalize=False
=======
            vae_scale_factor=self.vae_scale_factor,
            do_convert_rgb=True,
            do_normalize=False,
>>>>>>> df4fbe3f
        )
        self.supported_scheduler = [
            "pndm",
            "lms",
            "preconfig-lms",
            "euler",
            "euler-ancestral",
            "preconfig-euler-ancestral",
            "dpm-multi",
            "dpm-single",
            "unipc-multi",
            "ddim",
            "ddpm",
            "deis-multi",
            "heun",
            "kdpm2-ancestral",
            "kdpm2",
        ]
        self.orginal_scheduler_config = self.scheduler.config

    @paddle.no_grad()
    def do_unet(
        self,
        do_controlnet,
        latents,
        latent_model_input,
        t,
        i,
        prompt_embeds,
        control_image,
        control_conditioning_scale,
        cross_attention_kwargs,
        guess_mode,
        do_classifier_free_guidance,
        is_scheduler_support_step_index=False,
    ):
        if not do_controlnet:
            # predict the noise residual
            noise_pred_unet = self.unet(
                sample=latent_model_input,
                timestep=t,
                encoder_hidden_states=prompt_embeds,
                cross_attention_kwargs=cross_attention_kwargs,
                return_dict=False,
            )[0]
        else:
            # controlnet inference
            if guess_mode and do_classifier_free_guidance:
                # Infer ControlNet only for the conditional batch.
                control_model_input = latents
                if is_scheduler_support_step_index:
                    control_model_input = self.scheduler.scale_model_input(control_model_input, t, step_index=i)
                else:
                    control_model_input = self.scheduler.scale_model_input(control_model_input, t)
                controlnet_prompt_embeds = prompt_embeds.chunk(2)[1]
            else:
                control_model_input = latent_model_input
                controlnet_prompt_embeds = prompt_embeds

            down_block_res_samples, mid_block_res_sample = self.controlnet(
                sample=control_model_input,
                timestep=t,
                encoder_hidden_states=controlnet_prompt_embeds,
                controlnet_cond=control_image,
                conditioning_scale=control_conditioning_scale,
                guess_mode=guess_mode,
                return_dict=False,
            )

            if guess_mode and do_classifier_free_guidance:
                # Infered ControlNet only for the conditional batch.
                # To apply the output of ControlNet to both the unconditional and conditional batches,
                # add 0 to the unconditional batch to keep it unchanged.
                down_block_res_samples = [paddle.concat([paddle.zeros_like(d), d]) for d in down_block_res_samples]
                mid_block_res_sample = paddle.concat([paddle.zeros_like(mid_block_res_sample), mid_block_res_sample])

            # predict the noise residual
            noise_pred_unet = self.unet(
                latent_model_input,
                t,
                encoder_hidden_states=prompt_embeds,
                cross_attention_kwargs=cross_attention_kwargs,
                down_block_additional_residuals=down_block_res_samples,
                mid_block_additional_residual=mid_block_res_sample,
                return_dict=False,
            )[0]
        return noise_pred_unet

    @paddle.no_grad()
    def text2img(
        self,
        prompt: Union[str, List[str]] = None,
        height: Optional[int] = None,
        width: Optional[int] = None,
        num_inference_steps: int = 50,
        guidance_scale: float = 7.5,
        negative_prompt: Optional[Union[str, List[str]]] = None,
        num_images_per_prompt: Optional[int] = 1,
        eta: float = 0.0,
        generator: Optional[Union[paddle.Generator, List[paddle.Generator]]] = None,
        latents: Optional[paddle.Tensor] = None,
        parse_prompt_type: Optional[str] = "lpw",
        max_embeddings_multiples: Optional[int] = 3,
        prompt_embeds: Optional[paddle.Tensor] = None,
        negative_prompt_embeds: Optional[paddle.Tensor] = None,
        output_type: Optional[str] = "pil",
        return_dict: bool = True,
        callback: Optional[Callable[[int, int, paddle.Tensor], None]] = None,
        callback_steps: Optional[int] = 1,
        cross_attention_kwargs: Optional[Dict[str, Any]] = None,
        controlnet_cond: Union[paddle.Tensor, PIL.Image.Image] = None,
        controlnet_conditioning_scale: float = 1.0,
        guess_mode: bool = False,
    ):
        r"""
        Function invoked when calling the pipeline for generation.

        Args:
            prompt (`str` or `List[str]`, *optional*):
                The prompt or prompts to guide the image generation. If not defined, one has to pass `prompt_embeds`.
                instead.
            height (`int`, *optional*, defaults to self.unet.config.sample_size * self.vae_scale_factor):
                The height in pixels of the generated image.
            width (`int`, *optional*, defaults to self.unet.config.sample_size * self.vae_scale_factor):
                The width in pixels of the generated image.
            num_inference_steps (`int`, *optional*, defaults to 50):
                The number of denoising steps. More denoising steps usually lead to a higher quality image at the
                expense of slower inference.
            guidance_scale (`float`, *optional*, defaults to 7.5):
                Guidance scale as defined in [Classifier-Free Diffusion Guidance](https://arxiv.org/abs/2207.12598).
                `guidance_scale` is defined as `w` of equation 2. of [Imagen
                Paper](https://arxiv.org/pdf/2205.11487.pdf). Guidance scale is enabled by setting `guidance_scale >
                1`. Higher guidance scale encourages to generate images that are closely linked to the text `prompt`,
                usually at the expense of lower image quality.
            negative_prompt (`str` or `List[str]`, *optional*):
                The prompt or prompts not to guide the image generation. If not defined, one has to pass
                `negative_prompt_embeds` instead. Ignored when not using guidance (i.e., ignored if `guidance_scale` is
                less than `1`).
            num_images_per_prompt (`int`, *optional*, defaults to 1):
                The number of images to generate per prompt.
            eta (`float`, *optional*, defaults to 0.0):
                Corresponds to parameter eta (η) in the DDIM paper: https://arxiv.org/abs/2010.02502. Only applies to
                [`schedulers.DDIMScheduler`], will be ignored for others.
            generator (`paddle.Generator` or `List[paddle.Generator]`, *optional*):
                One or a list of paddle generator(s) to make generation deterministic.
            latents (`paddle.Tensor`, *optional*):
                Pre-generated noisy latents, sampled from a Gaussian distribution, to be used as inputs for image
                generation. Can be used to tweak the same generation with different prompts. If not provided, a latents
                tensor will ge generated by sampling using the supplied random `generator`.
            max_embeddings_multiples (`int`, *optional*, defaults to `3`):
                The max multiple length of prompt embeddings compared to the max output length of text encoder.
            prompt_embeds (`paddle.Tensor`, *optional*):
                Pre-generated text embeddings. Can be used to easily tweak text inputs, *e.g.* prompt weighting. If not
                provided, text embeddings will be generated from `prompt` input argument.
            negative_prompt_embeds (`paddle.Tensor`, *optional*):
                Pre-generated negative text embeddings. Can be used to easily tweak text inputs, *e.g.* prompt
                weighting. If not provided, negative_prompt_embeds will be generated from `negative_prompt` input
                argument.
            output_type (`str`, *optional*, defaults to `"pil"`):
                The output format of the generate image. Choose between
                [PIL](https://pillow.readthedocs.io/en/stable/): `PIL.Image.Image` or `np.array`.
            return_dict (`bool`, *optional*, defaults to `True`):
                Whether or not to return a [`~pipelines.stable_diffusion.StableDiffusionPipelineOutput`] instead of a
                plain tuple.
            callback (`Callable`, *optional*):
                A function that will be called every `callback_steps` steps during inference. The function will be
                called with the following arguments: `callback(step: int, timestep: int, latents: paddle.Tensor)`.
            callback_steps (`int`, *optional*, defaults to 1):
                The frequency at which the `callback` function will be called. If not specified, the callback will be
                called at every step.
            cross_attention_kwargs (`dict`, *optional*):
                A kwargs dictionary that if specified is passed along to the `AttentionProcessor` as defined under
                `self.processor` in
                [ppdiffusers.cross_attention](https://github.com/PaddlePaddle/PaddleMIX/blob/develop/ppdiffusers/ppdiffusers/models/cross_attention.py).
            control_cond (`paddle.Tensor`, `PIL.Image.Image`, `np.ndarray`, `List[paddle.Tensor]`, `List[PIL.Image.Image]`, `List[np.ndarray]`,:
                    `List[List[paddle.Tensor]]`, `List[List[np.ndarray]]` or `List[List[PIL.Image.Image]]`):
                The ControlNet input condition. ControlNet uses this input condition to generate guidance to Unet. If
                the type is specified as `paddle.Tensor`, it is passed to ControlNet as is. `PIL.Image.Image` can
                also be accepted as an image. The dimensions of the output image defaults to `image`'s dimensions. If
                height and/or width are passed, `image` is resized according to them. If multiple ControlNets are
                specified in init, images must be passed as a list such that each element of the list can be correctly
                batched for input to a single controlnet.
            controlnet_conditioning_scale (`float` or `List[float]`, *optional*, defaults to 1.0):
                The outputs of the controlnet are multiplied by `controlnet_conditioning_scale` before they are added
                to the residual in the original unet. If multiple ControlNets are specified in init, you can set the
                corresponding scale as a list. Note that by default, we use a smaller conditioning scale for inpainting
                than for [`~DiffusionPipeline.text2img`].
            guess_mode (`bool`, *optional*, defaults to `False`):
                In this mode, the ControlNet encoder will try best to recognize the content of the input image even if
                you remove all prompts. The `guidance_scale` between 3.0 and 5.0 is recommended.

        Examples:

        Returns:
            [`~pipelines.stable_diffusion.StableDiffusionPipelineOutput`] or `tuple`:
            [`~pipelines.stable_diffusion.StableDiffusionPipelineOutput`] if `return_dict` is True, otherwise a `tuple.
            When returning a tuple, the first element is a list with the generated images, and the second element is a
            list of `bool`s denoting whether the corresponding generated image likely represents "not-safe-for-work"
            (nsfw) content, according to the `safety_checker`.
        """

        # 0. Default height and width to unet
        height = height or self.unet.config.sample_size * self.vae_scale_factor
        width = width or self.unet.config.sample_size * self.vae_scale_factor

        # 1. Check inputs. Raise error if not correct
        self.check_inputs(
            prompt,
            height,
            width,
            callback_steps,
            negative_prompt,
            prompt_embeds,
            negative_prompt_embeds,
        )

        # 2. Define call parameters
        if prompt is not None and isinstance(prompt, str):
            batch_size = 1
        elif prompt is not None and isinstance(prompt, list):
            batch_size = len(prompt)
        else:
            batch_size = prompt_embeds.shape[0]

        # here `guidance_scale` is defined analog to the guidance weight `w` of equation (2)
        # of the Imagen paper: https://arxiv.org/pdf/2205.11487.pdf . `guidance_scale = 1`
        # corresponds to doing no classifier free guidance.
        do_classifier_free_guidance = guidance_scale > 1.0

        guess_mode = guess_mode or (
            self.controlnet.config.global_pool_conditions if self.controlnet is not None else False
        )

        # 3. Encode input prompt
        text_encoder_lora_scale = (
            cross_attention_kwargs.get("scale", None) if cross_attention_kwargs is not None else None
        )
        prompt_embeds = self._encode_prompt(
            prompt,
            num_images_per_prompt,
            do_classifier_free_guidance,
            negative_prompt,
            prompt_embeds=prompt_embeds,
            negative_prompt_embeds=negative_prompt_embeds,
            lora_scale=text_encoder_lora_scale,
            max_embeddings_multiples=max_embeddings_multiples,
            parse_prompt_type=parse_prompt_type,
        )
        dtype = prompt_embeds.dtype

        # do_controlnet
        do_controlnet = controlnet_cond is not None and self.controlnet is not None
        if not do_controlnet:
            guess_mode = False
        if do_controlnet:
            control_image, control_conditioning_scale = self.prepare_controlnet_cond(
                controlnet_cond=controlnet_cond,
                controlnet_conditioning_scale=controlnet_conditioning_scale,
                width=width,
                height=height,
                batch_size=batch_size,
                dtype=dtype,
                num_images_per_prompt=num_images_per_prompt,
                do_classifier_free_guidance=do_classifier_free_guidance,
                guess_mode=guess_mode,
            )
        else:
            control_image = None
            control_conditioning_scale = None
        # 4. Prepare timesteps
        self.scheduler.set_timesteps(num_inference_steps)
        timesteps, num_inference_steps = self.get_timesteps(num_inference_steps)

        # 5. Prepare latent variables
        latents = self.prepare_latents(
            batch_size * num_images_per_prompt,
            height,
            width,
            generator=generator,
            dtype=dtype,
            latents=latents,
        )

        # 6. Prepare extra step kwargs. TODO: Logic should ideally just be moved out of the pipeline
        extra_step_kwargs = self.prepare_extra_step_kwargs(generator, eta)

        # 7. Denoising loop
        num_warmup_steps = len(timesteps) - num_inference_steps * self.scheduler.order

        is_scheduler_support_step_index = self.is_scheduler_support_step_index()
        with self.progress_bar(total=num_inference_steps) as progress_bar:
            for i, t in enumerate(timesteps):
                # expand the latents if we are doing classifier free guidance
                latent_model_input = paddle.concat([latents] * 2) if do_classifier_free_guidance else latents
                if is_scheduler_support_step_index:
                    latent_model_input = self.scheduler.scale_model_input(latent_model_input, t, step_index=i)
                else:
                    latent_model_input = self.scheduler.scale_model_input(latent_model_input, t)

                noise_pred_unet = self.do_unet(
                    do_controlnet,
                    latents,
                    latent_model_input,
                    t,
                    i,
                    prompt_embeds,
                    control_image,
                    control_conditioning_scale,
                    cross_attention_kwargs,
                    guess_mode,
                    do_classifier_free_guidance,
                    is_scheduler_support_step_index=is_scheduler_support_step_index,
                )

                # perform guidance
                if do_classifier_free_guidance:
                    noise_pred_uncond, noise_pred_text = noise_pred_unet.chunk(2)
                    noise_pred = noise_pred_uncond + guidance_scale * (noise_pred_text - noise_pred_uncond)
                else:
                    noise_pred = noise_pred_unet
                # compute the previous noisy sample x_t -> x_t-1
                if is_scheduler_support_step_index:
                    scheduler_output = self.scheduler.step(
<<<<<<< HEAD
                        noise_pred, t, latents, step_index=i, return_pred_original_sample=False, **extra_step_kwargs
=======
                        noise_pred,
                        t,
                        latents,
                        step_index=i,
                        return_pred_original_sample=False,
                        **extra_step_kwargs,
>>>>>>> df4fbe3f
                    )
                else:
                    scheduler_output = self.scheduler.step(noise_pred, t, latents, **extra_step_kwargs)
                latents = scheduler_output.prev_sample.cast(dtype)
                # call the callback, if provided
                if i == len(timesteps) - 1 or ((i + 1) > num_warmup_steps and (i + 1) % self.scheduler.order == 0):
                    progress_bar.update()
                    if callback is not None and i % callback_steps == 0:
                        callback(i, t, latents)

        if not output_type == "latent":
            image = self._decode_vae_latents(latents / self.vae.config.scaling_factor)
            image, has_nsfw_concept = self.run_safety_checker(image, dtype)
        else:
            image = latents
            has_nsfw_concept = None

        if has_nsfw_concept is None:
            do_denormalize = [True] * image.shape[0]
        else:
            do_denormalize = [not has_nsfw for has_nsfw in has_nsfw_concept]

        image = self.image_processor.postprocess(image, output_type=output_type, do_denormalize=do_denormalize)

        if not return_dict:
            return (image, has_nsfw_concept)

        return StableDiffusionPipelineOutput(images=image, nsfw_content_detected=has_nsfw_concept)

    @paddle.no_grad()
    def img2img(
        self,
        prompt: Union[str, List[str]] = None,
        image: Union[paddle.Tensor, PIL.Image.Image] = None,
        height: Optional[int] = None,
        width: Optional[int] = None,
        strength: float = 0.8,
        num_inference_steps: int = 50,
        guidance_scale: float = 7.5,
        negative_prompt: Optional[Union[str, List[str]]] = None,
        num_images_per_prompt: Optional[int] = 1,
        eta: float = 0.0,
        generator: Optional[Union[paddle.Generator, List[paddle.Generator]]] = None,
        latents: Optional[paddle.Tensor] = None,
        parse_prompt_type: Optional[str] = "lpw",
        max_embeddings_multiples: Optional[int] = 3,
        prompt_embeds: Optional[paddle.Tensor] = None,
        negative_prompt_embeds: Optional[paddle.Tensor] = None,
        output_type: Optional[str] = "pil",
        return_dict: bool = True,
        callback: Optional[Callable[[int, int, paddle.Tensor], None]] = None,
        callback_steps: Optional[int] = 1,
        cross_attention_kwargs: Optional[Dict[str, Any]] = None,
        controlnet_cond: Union[paddle.Tensor, PIL.Image.Image] = None,
        controlnet_conditioning_scale: float = 1.0,
        guess_mode: bool = False,
    ):
        r"""
        Function invoked when calling the pipeline for generation.

        Args:
            prompt (`str` or `List[str]`, *optional*):
                The prompt or prompts to guide the image generation. If not defined, one has to pass `prompt_embeds`.
                instead.
            image (`paddle.Tensor` or `PIL.Image.Image`):
                `Image`, or tensor representing an image batch, that will be used as the starting point for the
                process.
            strength (`float`, *optional*, defaults to 0.8):
                Conceptually, indicates how much to transform the reference `image`. Must be between 0 and 1. `image`
                will be used as a starting point, adding more noise to it the larger the `strength`. The number of
                denoising steps depends on the amount of noise initially added. When `strength` is 1, added noise will
                be maximum and the denoising process will run for the full number of iterations specified in
                `num_inference_steps`. A value of 1, therefore, essentially ignores `image`.
            num_inference_steps (`int`, *optional*, defaults to 50):
                The number of denoising steps. More denoising steps usually lead to a higher quality image at the
                expense of slower inference. This parameter will be modulated by `strength`.
            guidance_scale (`float`, *optional*, defaults to 7.5):
                Guidance scale as defined in [Classifier-Free Diffusion Guidance](https://arxiv.org/abs/2207.12598).
                `guidance_scale` is defined as `w` of equation 2. of [Imagen
                Paper](https://arxiv.org/pdf/2205.11487.pdf). Guidance scale is enabled by setting `guidance_scale >
                1`. Higher guidance scale encourages to generate images that are closely linked to the text `prompt`,
                usually at the expense of lower image quality.
            negative_prompt (`str` or `List[str]`, *optional*):
                The prompt or prompts not to guide the image generation. If not defined, one has to pass
                `negative_prompt_embeds`. instead. Ignored when not using guidance (i.e., ignored if `guidance_scale`
                is less than `1`).
            num_images_per_prompt (`int`, *optional*, defaults to 1):
                The number of images to generate per prompt.
            eta (`float`, *optional*, defaults to 0.0):
                Corresponds to parameter eta (η) in the DDIM paper: https://arxiv.org/abs/2010.02502. Only applies to
                [`schedulers.DDIMScheduler`], will be ignored for others.
            generator (`paddle.Generator`, *optional*):
                One or a list of paddle generator(s) to make generation deterministic.
            latents (`paddle.Tensor`, *optional*):
                Pre-generated noisy latents, sampled from a Gaussian distribution, to be used as inputs for image
                generation. Can be used to tweak the same generation with different prompts. If not provided, a latents
                tensor will ge generated by sampling using the supplied random `generator`.
            max_embeddings_multiples (`int`, *optional*, defaults to `3`):
                The max multiple length of prompt embeddings compared to the max output length of text encoder.
            prompt_embeds (`paddle.Tensor`, *optional*):
                Pre-generated text embeddings. Can be used to easily tweak text inputs, *e.g.* prompt weighting. If not
                provided, text embeddings will be generated from `prompt` input argument.
            negative_prompt_embeds (`paddle.Tensor`, *optional*):
                Pre-generated negative text embeddings. Can be used to easily tweak text inputs, *e.g.* prompt
                weighting. If not provided, negative_prompt_embeds will be generated from `negative_prompt` input
                argument.
            output_type (`str`, *optional*, defaults to `"pil"`):
                The output format of the generate image. Choose between
                [PIL](https://pillow.readthedocs.io/en/stable/): `PIL.Image.Image` or `np.array`.
            return_dict (`bool`, *optional*, defaults to `True`):
                Whether or not to return a [`~pipelines.stable_diffusion.StableDiffusionPipelineOutput`] instead of a
                plain tuple.
            callback (`Callable`, *optional*):
                A function that will be called every `callback_steps` steps during inference. The function will be
                called with the following arguments: `callback(step: int, timestep: int, latents: paddle.Tensor)`.
            callback_steps (`int`, *optional*, defaults to 1):
                The frequency at which the `callback` function will be called. If not specified, the callback will be
                called at every step.
            cross_attention_kwargs (`dict`, *optional*):
                A kwargs dictionary that if specified is passed along to the `AttentionProcessor` as defined under
                `self.processor` in
                [ppdiffusers.cross_attention](https://github.com/PaddlePaddle/PaddleMIX/blob/develop/ppdiffusers/ppdiffusers/models/cross_attention.py).
            control_cond (`paddle.Tensor`, `PIL.Image.Image`, `np.ndarray`, `List[paddle.Tensor]`, `List[PIL.Image.Image]`, `List[np.ndarray]`,:
                    `List[List[paddle.Tensor]]`, `List[List[np.ndarray]]` or `List[List[PIL.Image.Image]]`):
                The ControlNet input condition. ControlNet uses this input condition to generate guidance to Unet. If
                the type is specified as `paddle.Tensor`, it is passed to ControlNet as is. `PIL.Image.Image` can
                also be accepted as an image. The dimensions of the output image defaults to `image`'s dimensions. If
                height and/or width are passed, `image` is resized according to them. If multiple ControlNets are
                specified in init, images must be passed as a list such that each element of the list can be correctly
                batched for input to a single controlnet.
            controlnet_conditioning_scale (`float` or `List[float]`, *optional*, defaults to 1.0):
                The outputs of the controlnet are multiplied by `controlnet_conditioning_scale` before they are added
                to the residual in the original unet. If multiple ControlNets are specified in init, you can set the
                corresponding scale as a list. Note that by default, we use a smaller conditioning scale for inpainting
                than for [`~DiffusionPipeline.img2img`].
            guess_mode (`bool`, *optional*, defaults to `False`):
                In this mode, the ControlNet encoder will try best to recognize the content of the input image even if
                you remove all prompts. The `guidance_scale` between 3.0 and 5.0 is recommended.

        Examples:

        Returns:
            [`~pipelines.stable_diffusion.StableDiffusionPipelineOutput`] or `tuple`:
            [`~pipelines.stable_diffusion.StableDiffusionPipelineOutput`] if `return_dict` is True, otherwise a `tuple.
            When returning a tuple, the first element is a list with the generated images, and the second element is a
            list of `bool`s denoting whether the corresponding generated image likely represents "not-safe-for-work"
            (nsfw) content, according to the `safety_checker`.
        """
        if image is None:
            return self.text2img(
                prompt=prompt,
                height=height,
                width=width,
                num_inference_steps=num_inference_steps,
                guidance_scale=guidance_scale,
                negative_prompt=negative_prompt,
                num_images_per_prompt=num_images_per_prompt,
                eta=eta,
                generator=generator,
                latents=latents,
                prompt_embeds=prompt_embeds,
                negative_prompt_embeds=negative_prompt_embeds,
                output_type=output_type,
                return_dict=return_dict,
                callback=callback,
                callback_steps=callback_steps,
                cross_attention_kwargs=cross_attention_kwargs,
                controlnet_cond=controlnet_cond,
                controlnet_conditioning_scale=controlnet_conditioning_scale,
                guess_mode=guess_mode,
                max_embeddings_multiples=max_embeddings_multiples,
                parse_prompt_type=parse_prompt_type,
            )
        # 0. Preprocess image
        init_image = self.image_processor.preprocess(image, height=height, width=width)
        height, width = init_image.shape[-2:]

        # 1. Check inputs. Raise error if not correct
        self.check_inputs(
            prompt,
            height,
            width,
            callback_steps,
            negative_prompt,
            prompt_embeds,
            negative_prompt_embeds,
            strength,
        )

        # 2. Define call parameters
        if prompt is not None and isinstance(prompt, str):
            batch_size = 1
        elif prompt is not None and isinstance(prompt, list):
            batch_size = len(prompt)
        else:
            batch_size = prompt_embeds.shape[0]
        # here `guidance_scale` is defined analog to the guidance weight `w` of equation (2)
        # of the Imagen paper: https://arxiv.org/pdf/2205.11487.pdf . `guidance_scale = 1`
        # corresponds to doing no classifier free guidance.
        do_classifier_free_guidance = guidance_scale > 1.0
        guess_mode = guess_mode or (
            self.controlnet.config.global_pool_conditions if self.controlnet is not None else False
        )

        # 3. Encode input prompt
        text_encoder_lora_scale = (
            cross_attention_kwargs.get("scale", None) if cross_attention_kwargs is not None else None
        )
        prompt_embeds = self._encode_prompt(
            prompt,
            num_images_per_prompt,
            do_classifier_free_guidance,
            negative_prompt,
            prompt_embeds=prompt_embeds,
            negative_prompt_embeds=negative_prompt_embeds,
            lora_scale=text_encoder_lora_scale,
            max_embeddings_multiples=max_embeddings_multiples,
            parse_prompt_type=parse_prompt_type,
        )
        dtype = prompt_embeds.dtype

        # do_controlnet
        do_controlnet = controlnet_cond is not None and self.controlnet is not None
        if not do_controlnet:
            guess_mode = False
        if do_controlnet:
            control_image, control_conditioning_scale = self.prepare_controlnet_cond(
                controlnet_cond=controlnet_cond,
                controlnet_conditioning_scale=controlnet_conditioning_scale,
                width=width,
                height=height,
                batch_size=batch_size,
                dtype=dtype,
                num_images_per_prompt=num_images_per_prompt,
                do_classifier_free_guidance=do_classifier_free_guidance,
                guess_mode=guess_mode,
            )
        else:
            control_image = None
            control_conditioning_scale = None
        # 4. Prepare timesteps
        self.scheduler.set_timesteps(num_inference_steps)
        timesteps, num_inference_steps = self.get_timesteps(num_inference_steps, strength)

        # 5. Prepare latent variables
        # at which timestep to set the initial noise (n.b. 50% if strength is 0.5)
        latent_timestep = timesteps[:1].tile([batch_size * num_images_per_prompt])
        # create a boolean to check if the strength is set to 1. if so then initialise the latents with pure noise
        is_strength_max = strength == 1.0
        latents = self.prepare_latents(
            batch_size * num_images_per_prompt,
            height,
            width,
            generator=generator,
            dtype=dtype,
            latents=latents,
            image=init_image,
            timestep=latent_timestep,
            is_strength_max=is_strength_max,
        )
        # 6. Prepare extra step kwargs. TODO: Logic should ideally just be moved out of the pipeline
        extra_step_kwargs = self.prepare_extra_step_kwargs(generator, eta)

        # 7. Denoising loop
        num_warmup_steps = len(timesteps) - num_inference_steps * self.scheduler.order

        with self.progress_bar(total=num_inference_steps) as progress_bar:
            for i, t in enumerate(timesteps):
                # expand the latents if we are doing classifier free guidance
                latent_model_input = paddle.concat([latents] * 2) if do_classifier_free_guidance else latents
                latent_model_input = self.scheduler.scale_model_input(latent_model_input, t)

                noise_pred_unet = self.do_unet(
                    do_controlnet,
                    latents,
                    latent_model_input,
                    t,
                    i,
                    prompt_embeds,
                    control_image,
                    control_conditioning_scale,
                    cross_attention_kwargs,
                    guess_mode,
                    do_classifier_free_guidance,
                )

                # perform guidance
                if do_classifier_free_guidance:
                    noise_pred_uncond, noise_pred_text = noise_pred_unet.chunk(2)
                    noise_pred = noise_pred_uncond + guidance_scale * (noise_pred_text - noise_pred_uncond)
                else:
                    noise_pred = noise_pred_unet
                # compute the previous noisy sample x_t -> x_t-1
                latents = self.scheduler.step(noise_pred, t, latents, **extra_step_kwargs, return_dict=False)[0]
                latents = latents.cast(dtype)
                # call the callback, if provided
                if i == len(timesteps) - 1 or ((i + 1) > num_warmup_steps and (i + 1) % self.scheduler.order == 0):
                    progress_bar.update()
                    if callback is not None and i % callback_steps == 0:
                        callback(i, t, latents)

        if not output_type == "latent":
            image = self._decode_vae_latents(latents / self.vae.config.scaling_factor)
            image, has_nsfw_concept = self.run_safety_checker(image, dtype)
        else:
            image = latents
            has_nsfw_concept = None

        if has_nsfw_concept is None:
            do_denormalize = [True] * image.shape[0]
        else:
            do_denormalize = [not has_nsfw for has_nsfw in has_nsfw_concept]

        image = self.image_processor.postprocess(image, output_type=output_type, do_denormalize=do_denormalize)

        if not return_dict:
            return (image, has_nsfw_concept)

        return StableDiffusionPipelineOutput(images=image, nsfw_content_detected=has_nsfw_concept)

    @paddle.no_grad()
    def inpaint_legacy(
        self,
        prompt: Union[str, List[str]] = None,
        image: Union[paddle.Tensor, PIL.Image.Image] = None,
        mask_image: Union[paddle.Tensor, PIL.Image.Image] = None,
        height: int = None,
        width: int = None,
        strength: float = 1.0,
        num_inference_steps: int = 50,
        guidance_scale: float = 7.5,
        negative_prompt: Optional[Union[str, List[str]]] = None,
        num_images_per_prompt: Optional[int] = 1,
        add_predicted_noise: Optional[bool] = False,
        eta: float = 0.0,
        generator: Optional[Union[paddle.Generator, List[paddle.Generator]]] = None,
        latents: Optional[paddle.Tensor] = None,
        parse_prompt_type: Optional[str] = "lpw",
        max_embeddings_multiples: Optional[int] = 3,
        prompt_embeds: Optional[paddle.Tensor] = None,
        negative_prompt_embeds: Optional[paddle.Tensor] = None,
        output_type: Optional[str] = "pil",
        return_dict: bool = True,
        callback: Optional[Callable[[int, int, paddle.Tensor], None]] = None,
        callback_steps: Optional[int] = 1,
        cross_attention_kwargs: Optional[Dict[str, Any]] = None,
        controlnet_cond: Union[paddle.Tensor, PIL.Image.Image] = None,
        controlnet_conditioning_scale: float = 1.0,
        guess_mode: bool = False,
    ):
        r"""
        Function invoked when calling the pipeline for generation.

        Args:
            prompt (`str` or `List[str]`, *optional*):
                The prompt or prompts to guide the image generation. If not defined, one has to pass `prompt_embeds`.
                instead.
            image (`paddle.Tensor` or `PIL.Image.Image`):
                `Image`, or tensor representing an image batch, that will be used as the starting point for the
                process. This is the image whose masked region will be inpainted.
            mask_image (`paddle.Tensor` or `PIL.Image.Image`):
                `Image`, or tensor representing an image batch, to mask `image`. White pixels in the mask will be
                replaced by noise and therefore repainted, while black pixels will be preserved. If `mask_image` is a
                PIL image, it will be converted to a single channel (luminance) before use. If mask is a tensor, the
                expected shape should be either `(B, H, W, C)` or `(B, C, H, W)`, where C is 1 or 3.
            height (`int`, *optional*, defaults to None):
                The height in pixels of the generated image.
            width (`int`, *optional*, defaults to None):
                The width in pixels of the generated image.
            strength (`float`, *optional*, defaults to 1.0):
                Conceptually, indicates how much to inpaint the masked area. Must be between 0 and 1. When `strength`
                is 1, the denoising process will be run on the masked area for the full number of iterations specified
                in `num_inference_steps`. `image` will be used as a reference for the masked area, adding more noise to
                that region the larger the `strength`. If `strength` is 0, no inpainting will occur.
            num_inference_steps (`int`, *optional*, defaults to 50):
                The reference number of denoising steps. More denoising steps usually lead to a higher quality image at
                the expense of slower inference. This parameter will be modulated by `strength`, as explained above.
            guidance_scale (`float`, *optional*, defaults to 7.5):
                Guidance scale as defined in [Classifier-Free Diffusion Guidance](https://arxiv.org/abs/2207.12598).
                `guidance_scale` is defined as `w` of equation 2. of [Imagen
                Paper](https://arxiv.org/pdf/2205.11487.pdf). Guidance scale is enabled by setting `guidance_scale >
                1`. Higher guidance scale encourages to generate images that are closely linked to the text `prompt`,
                usually at the expense of lower image quality.
            negative_prompt (`str` or `List[str]`, *optional*):
                The prompt or prompts not to guide the image generation. If not defined, one has to pass
                `negative_prompt_embeds`. instead. Ignored when not using guidance (i.e., ignored if `guidance_scale`
                is less than `1`).
            num_images_per_prompt (`int`, *optional*, defaults to 1):
                The number of images to generate per prompt.
            add_predicted_noise (`bool`, *optional*, defaults to False):
                Use predicted noise instead of random noise when constructing noisy versions of the original image in
                the reverse diffusion process
            eta (`float`, *optional*, defaults to 0.0):
                Corresponds to parameter eta (η) in the DDIM paper: https://arxiv.org/abs/2010.02502. Only applies to
                [`schedulers.DDIMScheduler`], will be ignored for others.
            generator (`paddle.Generator`, *optional*):
                One or a list of [paddle generator(s)] to make generation deterministic.
            latents (`paddle.Tensor`, *optional*):
                Pre-generated noise tensor, sampled from a Gaussian distribution, to be used as inputs for image
                generation. If not provided, a noise tensor will ge generated by sampling using the supplied random
                `generator`.
            max_embeddings_multiples (`int`, *optional*, defaults to `3`):
                The max multiple length of prompt embeddings compared to the max output length of text encoder.
            prompt_embeds (`paddle.Tensor`, *optional*):
                Pre-generated text embeddings. Can be used to easily tweak text inputs, *e.g.* prompt weighting. If not
                provided, text embeddings will be generated from `prompt` input argument.
            negative_prompt_embeds (`paddle.Tensor`, *optional*):
                Pre-generated negative text embeddings. Can be used to easily tweak text inputs, *e.g.* prompt
                weighting. If not provided, negative_prompt_embeds will be generated from `negative_prompt` input
                argument.
            output_type (`str`, *optional*, defaults to `"pil"`):
                The output format of the generate image. Choose between
                [PIL](https://pillow.readthedocs.io/en/stable/): `PIL.Image.Image` or `np.array`.
            return_dict (`bool`, *optional*, defaults to `True`):
                Whether or not to return a [`~pipelines.stable_diffusion.StableDiffusionPipelineOutput`] instead of a
                plain tuple.
            callback (`Callable`, *optional*):
                A function that will be called every `callback_steps` steps during inference. The function will be
                called with the following arguments: `callback(step: int, timestep: int, latents: paddle.Tensor)`.
            callback_steps (`int`, *optional*, defaults to 1):
                The frequency at which the `callback` function will be called. If not specified, the callback will be
                called at every step.
            cross_attention_kwargs (`dict`, *optional*):
                A kwargs dictionary that if specified is passed along to the `AttentionProcessor` as defined under
                `self.processor` in
                [ppdiffusers.cross_attention](https://github.com/PaddlePaddle/PaddleMIX/blob/develop/ppdiffusers/ppdiffusers/models/cross_attention.py).
            control_cond (`paddle.Tensor`, `PIL.Image.Image`, `np.ndarray`, `List[paddle.Tensor]`, `List[PIL.Image.Image]`, `List[np.ndarray]`,:
                    `List[List[paddle.Tensor]]`, `List[List[np.ndarray]]` or `List[List[PIL.Image.Image]]`):
                The ControlNet input condition. ControlNet uses this input condition to generate guidance to Unet. If
                the type is specified as `paddle.Tensor`, it is passed to ControlNet as is. `PIL.Image.Image` can
                also be accepted as an image. The dimensions of the output image defaults to `image`'s dimensions. If
                height and/or width are passed, `image` is resized according to them. If multiple ControlNets are
                specified in init, images must be passed as a list such that each element of the list can be correctly
                batched for input to a single controlnet.
            controlnet_conditioning_scale (`float` or `List[float]`, *optional*, defaults to 1.0):
                The outputs of the controlnet are multiplied by `controlnet_conditioning_scale` before they are added
                to the residual in the original unet. If multiple ControlNets are specified in init, you can set the
                corresponding scale as a list. Note that by default, we use a smaller conditioning scale for inpainting
                than for [`~DiffusionPipeline.inpaint_legacy`].
            guess_mode (`bool`, *optional*, defaults to `False`):
                In this mode, the ControlNet encoder will try best to recognize the content of the input image even if
                you remove all prompts. The `guidance_scale` between 3.0 and 5.0 is recommended.        Returns:
            [`~pipelines.stable_diffusion.StableDiffusionPipelineOutput`] or `tuple`:
            [`~pipelines.stable_diffusion.StableDiffusionPipelineOutput`] if `return_dict` is True, otherwise a `tuple.
            When returning a tuple, the first element is a list with the generated images, and the second element is a
            list of `bool`s denoting whether the corresponding generated image likely represents "not-safe-for-work"
            (nsfw) content, according to the `safety_checker`.
        """
        # 0. Preprocess mask and image
        mask, masked_image, init_image = prepare_mask_and_masked_image(
            image,
            mask_image,
            height,
            width,
            return_image=True,
        )
        height, width = init_image.shape[-2:]

        # 1. Check inputs
        self.check_inputs(
            prompt,
            height,
            width,
            callback_steps,
            negative_prompt,
            prompt_embeds,
            negative_prompt_embeds,
            strength,
        )
        # 2. Define call parameters
        if prompt is not None and isinstance(prompt, str):
            batch_size = 1
        elif prompt is not None and isinstance(prompt, list):
            batch_size = len(prompt)
        else:
            batch_size = prompt_embeds.shape[0]

        # here `guidance_scale` is defined analog to the guidance weight `w` of equation (2)
        # of the Imagen paper: https://arxiv.org/pdf/2205.11487.pdf . `guidance_scale = 1`
        # corresponds to doing no classifier free guidance.
        do_classifier_free_guidance = guidance_scale > 1.0

        guess_mode = guess_mode or (
            self.controlnet.config.global_pool_conditions if self.controlnet is not None else False
        )

        # 3. Encode input prompt
        text_encoder_lora_scale = (
            cross_attention_kwargs.get("scale", None) if cross_attention_kwargs is not None else None
        )
        prompt_embeds = self._encode_prompt(
            prompt,
            num_images_per_prompt,
            do_classifier_free_guidance,
            negative_prompt,
            prompt_embeds=prompt_embeds,
            negative_prompt_embeds=negative_prompt_embeds,
            lora_scale=text_encoder_lora_scale,
            max_embeddings_multiples=max_embeddings_multiples,
            parse_prompt_type=parse_prompt_type,
        )
        dtype = prompt_embeds.dtype

        # do_controlnet
        do_controlnet = controlnet_cond is not None and self.controlnet is not None
        if not do_controlnet:
            guess_mode = False
        if do_controlnet:
            control_image, control_conditioning_scale = self.prepare_controlnet_cond(
                controlnet_cond=controlnet_cond,
                controlnet_conditioning_scale=controlnet_conditioning_scale,
                width=width,
                height=height,
                batch_size=batch_size,
                dtype=dtype,
                num_images_per_prompt=num_images_per_prompt,
                do_classifier_free_guidance=do_classifier_free_guidance,
                guess_mode=guess_mode,
            )
        else:
            control_image = None
            control_conditioning_scale = None

        # 4. set timesteps
        self.scheduler.set_timesteps(num_inference_steps)
        timesteps, num_inference_steps = self.get_timesteps(num_inference_steps, strength)
        # at which timestep to set the initial noise (n.b. 50% if strength is 0.5)
        latent_timestep = timesteps[:1].tile([batch_size * num_images_per_prompt])
        # create a boolean to check if the strength is set to 1. if so then initialise the latents with pure noise
        is_strength_max = strength == 1.0

        # 5. Prepare latent variables
        latents, noise, image_latents = self.prepare_latents(
            batch_size * num_images_per_prompt,
            height,
            width,
            generator=generator,
            dtype=dtype,
            latents=latents,
            image=init_image,
            timestep=latent_timestep,
            is_strength_max=is_strength_max,
            return_noise=True,
            return_image_latents=True,
        )

        # 6. Prepare mask latent variables
        mask = self.prepare_mask_latents(
            mask,
            masked_image,
            batch_size * num_images_per_prompt,
            height,
            width,
            dtype=dtype,
            generator=generator,
            do_classifier_free_guidance=do_classifier_free_guidance,
            return_masked_image_latents=False,
        )

        # 7. Prepare extra step kwargs. TODO: Logic should ideally just be moved out of the pipeline
        extra_step_kwargs = self.prepare_extra_step_kwargs(generator, eta)

        if do_classifier_free_guidance:
            init_mask = mask[: mask.shape[0] // 2]
        else:
            init_mask = mask

        # 8. Denoising loop
        num_warmup_steps = len(timesteps) - num_inference_steps * self.scheduler.order
        with self.progress_bar(total=num_inference_steps) as progress_bar:
            for i, t in enumerate(timesteps):
                # expand the latents if we are doing classifier free guidance
                latent_model_input = paddle.concat([latents] * 2) if do_classifier_free_guidance else latents
                latent_model_input = self.scheduler.scale_model_input(latent_model_input, t)

                noise_pred_unet = self.do_unet(
                    do_controlnet,
                    latents,
                    latent_model_input,
                    t,
                    i,
                    prompt_embeds,
                    control_image,
                    control_conditioning_scale,
                    cross_attention_kwargs,
                    guess_mode,
                    do_classifier_free_guidance,
                )

                # perform guidance
                if do_classifier_free_guidance:
                    noise_pred_uncond, noise_pred_text = noise_pred_unet.chunk(2)
                    noise_pred = noise_pred_uncond + guidance_scale * (noise_pred_text - noise_pred_uncond)
                else:
                    noise_pred = noise_pred_unet
                # compute the previous noisy sample x_t -> x_t-1
                latents = self.scheduler.step(noise_pred, t, latents, **extra_step_kwargs, return_dict=False)[0]

                if i < len(timesteps) - 1:
                    # masking
                    if add_predicted_noise:
                        init_latents_proper = self.scheduler.add_noise(image_latents, noise_pred_uncond, t)
                    else:
                        # https://github.com/huggingface/diffusers/pull/3749/files#diff-39d36ab1e622684e35fe6971c12fb44e24756bdc383aba3d7f6e3b1625bdaafc
                        noise_timestep = timesteps[i + 1]
                        init_latents_proper = self.scheduler.add_noise(image_latents, noise, noise_timestep)
                else:
                    init_latents_proper = image_latents

                latents = (1 - init_mask) * init_latents_proper + init_mask * latents
                latents = latents.cast(dtype)

                # call the callback, if provided
                if i == len(timesteps) - 1 or ((i + 1) > num_warmup_steps and (i + 1) % self.scheduler.order == 0):
                    progress_bar.update()
                    if callback is not None and i % callback_steps == 0:
                        callback(i, t, latents)
        if not output_type == "latent":
            image = self._decode_vae_latents(latents / self.vae.config.scaling_factor)
            image, has_nsfw_concept = self.run_safety_checker(image, dtype)
        else:
            image = latents
            has_nsfw_concept = None

        if has_nsfw_concept is None:
            do_denormalize = [True] * image.shape[0]
        else:
            do_denormalize = [not has_nsfw for has_nsfw in has_nsfw_concept]

        image = self.image_processor.postprocess(image, output_type=output_type, do_denormalize=do_denormalize)

        if not return_dict:
            return (image, has_nsfw_concept)

        return StableDiffusionPipelineOutput(images=image, nsfw_content_detected=has_nsfw_concept)

    @paddle.no_grad()
    def inpaint(
        self,
        prompt: Union[str, List[str]] = None,
        image: Union[paddle.Tensor, PIL.Image.Image] = None,
        mask_image: Union[paddle.Tensor, PIL.Image.Image] = None,
        height: int = None,
        width: int = None,
        strength: float = 1.0,
        num_inference_steps: int = 50,
        guidance_scale: float = 7.5,
        negative_prompt: Optional[Union[str, List[str]]] = None,
        num_images_per_prompt: Optional[int] = 1,
        add_predicted_noise: Optional[bool] = False,
        eta: float = 0.0,
        generator: Optional[Union[paddle.Generator, List[paddle.Generator]]] = None,
        latents: Optional[paddle.Tensor] = None,
        parse_prompt_type: Optional[str] = "lpw",
        max_embeddings_multiples: Optional[int] = 3,
        prompt_embeds: Optional[paddle.Tensor] = None,
        negative_prompt_embeds: Optional[paddle.Tensor] = None,
        output_type: Optional[str] = "pil",
        return_dict: bool = True,
        callback: Optional[Callable[[int, int, paddle.Tensor], None]] = None,
        callback_steps: Optional[int] = 1,
        cross_attention_kwargs: Optional[Dict[str, Any]] = None,
        controlnet_cond: Union[paddle.Tensor, PIL.Image.Image] = None,
        controlnet_conditioning_scale: float = 1.0,
        guess_mode: bool = False,
    ):
        r"""
        Function invoked when calling the pipeline for generation.

        Args:
            prompt (`str` or `List[str]`, *optional*):
                The prompt or prompts to guide the image generation. If not defined, one has to pass `prompt_embeds`.
                instead.
            image (`paddle.Tensor` or `PIL.Image.Image`):
                `Image`, or tensor representing an image batch, that will be used as the starting point for the
                process. This is the image whose masked region will be inpainted.
            mask_image (`paddle.Tensor` or `PIL.Image.Image`):
                `Image`, or tensor representing an image batch, to mask `image`. White pixels in the mask will be
                replaced by noise and therefore repainted, while black pixels will be preserved. If `mask_image` is a
                PIL image, it will be converted to a single channel (luminance) before use. If mask is a tensor, the
                expected shape should be either `(B, H, W, C)` or `(B, C, H, W)`, where C is 1 or 3.
            height (`int`, *optional*, defaults to None):
                The height in pixels of the generated image.
            width (`int`, *optional*, defaults to None):
                The width in pixels of the generated image.
            strength (`float`, *optional*, defaults to 1.0):
                Conceptually, indicates how much to inpaint the masked area. Must be between 0 and 1. When `strength`
                is 1, the denoising process will be run on the masked area for the full number of iterations specified
                in `num_inference_steps`. `image` will be used as a reference for the masked area, adding more noise to
                that region the larger the `strength`. If `strength` is 0, no inpainting will occur.
            num_inference_steps (`int`, *optional*, defaults to 50):
                The reference number of denoising steps. More denoising steps usually lead to a higher quality image at
                the expense of slower inference. This parameter will be modulated by `strength`, as explained above.
            guidance_scale (`float`, *optional*, defaults to 7.5):
                Guidance scale as defined in [Classifier-Free Diffusion Guidance](https://arxiv.org/abs/2207.12598).
                `guidance_scale` is defined as `w` of equation 2. of [Imagen
                Paper](https://arxiv.org/pdf/2205.11487.pdf). Guidance scale is enabled by setting `guidance_scale >
                1`. Higher guidance scale encourages to generate images that are closely linked to the text `prompt`,
                usually at the expense of lower image quality.
            negative_prompt (`str` or `List[str]`, *optional*):
                The prompt or prompts not to guide the image generation. If not defined, one has to pass
                `negative_prompt_embeds`. instead. Ignored when not using guidance (i.e., ignored if `guidance_scale`
                is less than `1`).
            num_images_per_prompt (`int`, *optional*, defaults to 1):
                The number of images to generate per prompt.
            add_predicted_noise (`bool`, *optional*, defaults to False):
                Use predicted noise instead of random noise when constructing noisy versions of the original image in
                the reverse diffusion process
            eta (`float`, *optional*, defaults to 0.0):
                Corresponds to parameter eta (η) in the DDIM paper: https://arxiv.org/abs/2010.02502. Only applies to
                [`schedulers.DDIMScheduler`], will be ignored for others.
            generator (`paddle.Generator`, *optional*):
                One or a list of [paddle generator(s)] to make generation deterministic.
            latents (`paddle.Tensor`, *optional*):
                Pre-generated noise tensor, sampled from a Gaussian distribution, to be used as inputs for image
                generation. If not provided, a noise tensor will ge generated by sampling using the supplied random
                `generator`.
            max_embeddings_multiples (`int`, *optional*, defaults to `3`):
                The max multiple length of prompt embeddings compared to the max output length of text encoder.
            prompt_embeds (`paddle.Tensor`, *optional*):
                Pre-generated text embeddings. Can be used to easily tweak text inputs, *e.g.* prompt weighting. If not
                provided, text embeddings will be generated from `prompt` input argument.
            negative_prompt_embeds (`paddle.Tensor`, *optional*):
                Pre-generated negative text embeddings. Can be used to easily tweak text inputs, *e.g.* prompt
                weighting. If not provided, negative_prompt_embeds will be generated from `negative_prompt` input
                argument.
            output_type (`str`, *optional*, defaults to `"pil"`):
                The output format of the generate image. Choose between
                [PIL](https://pillow.readthedocs.io/en/stable/): `PIL.Image.Image` or `np.array`.
            return_dict (`bool`, *optional*, defaults to `True`):
                Whether or not to return a [`~pipelines.stable_diffusion.StableDiffusionPipelineOutput`] instead of a
                plain tuple.
            callback (`Callable`, *optional*):
                A function that will be called every `callback_steps` steps during inference. The function will be
                called with the following arguments: `callback(step: int, timestep: int, latents: paddle.Tensor)`.
            callback_steps (`int`, *optional*, defaults to 1):
                The frequency at which the `callback` function will be called. If not specified, the callback will be
                called at every step.
            cross_attention_kwargs (`dict`, *optional*):
                A kwargs dictionary that if specified is passed along to the `AttentionProcessor` as defined under
                `self.processor` in
                [ppdiffusers.cross_attention](https://github.com/PaddlePaddle/PaddleMIX/blob/develop/ppdiffusers/ppdiffusers/models/cross_attention.py).
            control_cond (`paddle.Tensor`, `PIL.Image.Image`, `np.ndarray`, `List[paddle.Tensor]`, `List[PIL.Image.Image]`, `List[np.ndarray]`,:
                    `List[List[paddle.Tensor]]`, `List[List[np.ndarray]]` or `List[List[PIL.Image.Image]]`):
                The ControlNet input condition. ControlNet uses this input condition to generate guidance to Unet. If
                the type is specified as `paddle.Tensor`, it is passed to ControlNet as is. `PIL.Image.Image` can
                also be accepted as an image. The dimensions of the output image defaults to `image`'s dimensions. If
                height and/or width are passed, `image` is resized according to them. If multiple ControlNets are
                specified in init, images must be passed as a list such that each element of the list can be correctly
                batched for input to a single controlnet.
            controlnet_conditioning_scale (`float` or `List[float]`, *optional*, defaults to 1.0):
                The outputs of the controlnet are multiplied by `controlnet_conditioning_scale` before they are added
                to the residual in the original unet. If multiple ControlNets are specified in init, you can set the
                corresponding scale as a list. Note that by default, we use a smaller conditioning scale for inpainting
                than for [`~DiffusionPipeline.text2img`].
            guess_mode (`bool`, *optional*, defaults to `False`):
                In this mode, the ControlNet encoder will try best to recognize the content of the input image even if
                you remove all prompts. The `guidance_scale` between 3.0 and 5.0 is recommended.

        Returns:
            [`~pipelines.stable_diffusion.StableDiffusionPipelineOutput`] or `tuple`:
            [`~pipelines.stable_diffusion.StableDiffusionPipelineOutput`] if `return_dict` is True, otherwise a `tuple.
            When returning a tuple, the first element is a list with the generated images, and the second element is a
            list of `bool`s denoting whether the corresponding generated image likely represents "not-safe-for-work"
            (nsfw) content, according to the `safety_checker`.
        """
        # 0. Preprocess mask and image
        mask, masked_image, init_image = prepare_mask_and_masked_image(
            image,
            mask_image,
            height,
            width,
            return_image=True,
        )
        height, width = init_image.shape[-2:]

        # 1. Check inputs
        self.check_inputs(
            prompt,
            height,
            width,
            callback_steps,
            negative_prompt,
            prompt_embeds,
            negative_prompt_embeds,
            strength,
        )

        # 2. Define call parameters
        if prompt is not None and isinstance(prompt, str):
            batch_size = 1
        elif prompt is not None and isinstance(prompt, list):
            batch_size = len(prompt)
        else:
            batch_size = prompt_embeds.shape[0]

        # here `guidance_scale` is defined analog to the guidance weight `w` of equation (2)
        # of the Imagen paper: https://arxiv.org/pdf/2205.11487.pdf . `guidance_scale = 1`
        # corresponds to doing no classifier free guidance.
        do_classifier_free_guidance = guidance_scale > 1.0

        guess_mode = guess_mode or (
            self.controlnet.config.global_pool_conditions if self.controlnet is not None else False
        )

        # 3. Encode input prompt
        text_encoder_lora_scale = (
            cross_attention_kwargs.get("scale", None) if cross_attention_kwargs is not None else None
        )
        prompt_embeds = self._encode_prompt(
            prompt,
            num_images_per_prompt,
            do_classifier_free_guidance,
            negative_prompt,
            prompt_embeds=prompt_embeds,
            negative_prompt_embeds=negative_prompt_embeds,
            lora_scale=text_encoder_lora_scale,
            max_embeddings_multiples=max_embeddings_multiples,
            parse_prompt_type=parse_prompt_type,
        )
        dtype = prompt_embeds.dtype

        # 4. set timesteps
        self.scheduler.set_timesteps(num_inference_steps)
        timesteps, num_inference_steps = self.get_timesteps(num_inference_steps, strength)
        # at which timestep to set the initial noise (n.b. 50% if strength is 0.5)
        latent_timestep = timesteps[:1].tile([batch_size * num_images_per_prompt])
        # create a boolean to check if the strength is set to 1. if so then initialise the latents with pure noise
        is_strength_max = strength == 1.0

        # 5. Prepare latent variables
        num_channels_latents = self.vae.config.latent_channels
        num_channels_unet = self.unet.config.in_channels
        is_legacy = return_image_latents = num_channels_unet == 4

        latents_outputs = self.prepare_latents(
            batch_size * num_images_per_prompt,
            height,
            width,
            generator=generator,
            dtype=dtype,
            latents=latents,
            image=init_image,
            timestep=latent_timestep,
            is_strength_max=is_strength_max,
            return_noise=True,
            return_image_latents=return_image_latents,
        )

        if return_image_latents:
            latents, noise, image_latents = latents_outputs
        else:
            latents, noise = latents_outputs

        # 6. Prepare mask latent variables
        mask, masked_image_latents = self.prepare_mask_latents(
            mask,
            masked_image,
            batch_size * num_images_per_prompt,
            height,
            width,
            dtype=dtype,
            generator=generator,
            do_classifier_free_guidance=do_classifier_free_guidance,
            return_masked_image_latents=True,
        )

        # 7. Check that sizes of mask, masked image and latents match
        if num_channels_unet == 9:
            # default case for runwayml/stable-diffusion-inpainting
            num_channels_mask = mask.shape[1]
            num_channels_masked_image = masked_image_latents.shape[1]
            if num_channels_latents + num_channels_mask + num_channels_masked_image != self.unet.config.in_channels:
                raise ValueError(
                    f"Incorrect configuration settings! The config of `pipeline.unet`: {self.unet.config} expects"
                    f" {self.unet.config.in_channels} but received `num_channels_latents`: {num_channels_latents} +"
                    f" `num_channels_mask`: {num_channels_mask} + `num_channels_masked_image`: {num_channels_masked_image}"
                    f" = {num_channels_latents+num_channels_masked_image+num_channels_mask}. Please verify the config of"
                    " `pipeline.unet` or your `mask_image` or `image` input."
                )
        elif num_channels_unet != 4:
            raise ValueError(f"The unet should have either 4 or 9 input channels, not {num_channels_unet}.")

        # do_controlnet
        do_controlnet = controlnet_cond is not None and self.controlnet is not None and is_legacy
        if not do_controlnet:
            guess_mode = False
        if do_controlnet:
            control_image, control_conditioning_scale = self.prepare_controlnet_cond(
                controlnet_cond=controlnet_cond,
                controlnet_conditioning_scale=controlnet_conditioning_scale,
                width=width,
                height=height,
                batch_size=batch_size,
                num_images_per_prompt=num_images_per_prompt,
                dtype=dtype,
                do_classifier_free_guidance=do_classifier_free_guidance,
                guess_mode=guess_mode,
            )
        else:
            control_image = None
            control_conditioning_scale = None
        # 8. Prepare extra step kwargs. TODO: Logic should ideally just be moved out of the pipeline
        extra_step_kwargs = self.prepare_extra_step_kwargs(generator, eta)

        if do_classifier_free_guidance:
            init_mask = mask[: mask.shape[0] // 2]
        else:
            init_mask = mask

        # 9. Denoising loop
        num_warmup_steps = len(timesteps) - num_inference_steps * self.scheduler.order
        with self.progress_bar(total=num_inference_steps) as progress_bar:
            for i, t in enumerate(timesteps):
                # expand the latents if we are doing classifier free guidance
                latent_model_input = paddle.concat([latents] * 2) if do_classifier_free_guidance else latents
                latent_model_input = self.scheduler.scale_model_input(latent_model_input, t)

                if not is_legacy:
                    # concat latents, mask, masked_image_latents in the channel dimension
                    latent_model_input = paddle.concat([latent_model_input, mask, masked_image_latents], axis=1)

                noise_pred_unet = self.do_unet(
                    do_controlnet,
                    latents,
                    latent_model_input,
                    t,
                    i,
                    prompt_embeds,
                    control_image,
                    control_conditioning_scale,
                    cross_attention_kwargs,
                    guess_mode,
                    do_classifier_free_guidance,
                )

                # perform guidance
                if do_classifier_free_guidance:
                    noise_pred_uncond, noise_pred_text = noise_pred_unet.chunk(2)
                    noise_pred = noise_pred_uncond + guidance_scale * (noise_pred_text - noise_pred_uncond)
                else:
                    noise_pred = noise_pred_unet
                # compute the previous noisy sample x_t -> x_t-1
                latents = self.scheduler.step(noise_pred, t, latents, **extra_step_kwargs, return_dict=False)[0]

                if is_legacy:
                    if i < len(timesteps) - 1:
                        # masking
                        if add_predicted_noise:
                            init_latents_proper = self.scheduler.add_noise(image_latents, noise_pred_uncond, t)
                        else:
                            # https://github.com/huggingface/diffusers/pull/3749/files#diff-39d36ab1e622684e35fe6971c12fb44e24756bdc383aba3d7f6e3b1625bdaafc
                            noise_timestep = timesteps[i + 1]
                            init_latents_proper = self.scheduler.add_noise(image_latents, noise, noise_timestep)
                    else:
                        init_latents_proper = image_latents
                    latents = (1 - init_mask) * init_latents_proper + init_mask * latents
                latents = latents.cast(dtype)
                # call the callback, if provided
                if i == len(timesteps) - 1 or ((i + 1) > num_warmup_steps and (i + 1) % self.scheduler.order == 0):
                    progress_bar.update()
                    if callback is not None and i % callback_steps == 0:
                        callback(i, t, latents)

        if not output_type == "latent":
            image = self._decode_vae_latents(latents / self.vae.config.scaling_factor)
            image, has_nsfw_concept = self.run_safety_checker(image, dtype)
        else:
            image = latents
            has_nsfw_concept = None

        if has_nsfw_concept is None:
            do_denormalize = [True] * image.shape[0]
        else:
            do_denormalize = [not has_nsfw for has_nsfw in has_nsfw_concept]

        image = self.image_processor.postprocess(image, output_type=output_type, do_denormalize=do_denormalize)

        if not return_dict:
            return (image, has_nsfw_concept)

        return StableDiffusionPipelineOutput(images=image, nsfw_content_detected=has_nsfw_concept)

    def check_inputs_hires_fix(
        self,
        prompt,
        height,
        width,
        callback_steps,
        hr_scale,
        hr_resize_height,
        hr_resize_width,
        denoising_strength,
        latent_scale_mode,
        negative_prompt=None,
        prompt_embeds=None,
        negative_prompt_embeds=None,
    ):
        if height % self.vae_scale_factor != 0 or width % self.vae_scale_factor != 0:
            raise ValueError(
                f"`height` and `width` have to be divisible by {self.vae_scale_factor} but are {height} and {width}."
            )
        if (callback_steps is None) or (
            callback_steps is not None and (not isinstance(callback_steps, int) or callback_steps <= 0)
        ):
            raise ValueError(
                f"`callback_steps` has to be a positive integer but is {callback_steps} of type"
                f" {type(callback_steps)}."
            )

        if prompt is not None and prompt_embeds is not None:
            raise ValueError(
                f"Cannot forward both `prompt`: {prompt} and `prompt_embeds`: {prompt_embeds}. Please make sure to"
                " only forward one of the two."
            )
        elif prompt is None and prompt_embeds is None:
            raise ValueError(
                "Provide either `prompt` or `prompt_embeds`. Cannot leave both `prompt` and `prompt_embeds` undefined."
            )
        elif prompt is not None and (not isinstance(prompt, str) and not isinstance(prompt, list)):
            raise ValueError(f"`prompt` has to be of type `str` or `list` but is {type(prompt)}")

        if hr_scale < 0:
            raise ValueError("hr_scale shoule be greater that 0, but acceived {hr_scale}")

        if hr_resize_height % 8 != 0 or hr_resize_width % 8 != 0:
            raise ValueError(
                f"`hr_resize_height` and `hr_resize_width` have to be divisible by 8 but are {hr_resize_height} and {hr_resize_width}."
            )

        if denoising_strength > 1 or denoising_strength < 0:
            raise ValueError(f"denoising_strength should be set between 0 and 1., but acceived {denoising_strength}")

        if negative_prompt is not None and negative_prompt_embeds is not None:
            raise ValueError(
                f"Cannot forward both `negative_prompt`: {negative_prompt} and `negative_prompt_embeds`:"
                f" {negative_prompt_embeds}. Please make sure to only forward one of the two."
            )

        if latent_scale_mode not in ["nearest", "bilinear", "bicubic", "area"]:
            raise ValueError(
                f"Only such interpolate method supported for latent_scale_mode in [nearest, bilinear, bicubic, area]. but acceived {latent_scale_mode}."
            )

        if prompt_embeds is not None and negative_prompt_embeds is not None:
            if prompt_embeds.shape != negative_prompt_embeds.shape:
                raise ValueError(
                    "`prompt_embeds` and `negative_prompt_embeds` must have the same shape when passed directly, but"
                    f" got: `prompt_embeds` {prompt_embeds.shape} != `negative_prompt_embeds`"
                    f" {negative_prompt_embeds.shape}."
                )

    def get_upscaled_width_and_height(self, width, height, hr_scale=2, hr_resize_width=0, hr_resize_height=0):
        if hr_resize_width == 0 and hr_resize_height == 0:
            hr_upscale_to_width = int(width * hr_scale)
            hr_upscale_to_height = int(height * hr_scale)
        else:
            if hr_resize_height == 0:
                hr_upscale_to_width = hr_resize_width
                hr_upscale_to_height = hr_resize_width * height // width
            elif hr_resize_width == 0:
                hr_upscale_to_width = hr_resize_height * width // height
                hr_upscale_to_height = hr_resize_height
            else:
                src_ratio = width / height
                dst_ratio = hr_resize_width / hr_resize_height

                if src_ratio < dst_ratio:
                    hr_upscale_to_width = hr_resize_width
                    hr_upscale_to_height = hr_resize_width * height // width
                else:
                    hr_upscale_to_width = hr_resize_height * width // height
                    hr_upscale_to_height = hr_resize_height

        return hr_upscale_to_width, hr_upscale_to_height

    def get_hires_fix_timesteps(self, denoising_steps, denoising_strength):
        steps = int(denoising_steps / min(denoising_strength, 0.999))
        self.scheduler.set_timesteps(steps)
        timesteps = self.scheduler.timesteps[steps - denoising_steps :]
        return timesteps, denoising_steps

    @paddle.no_grad()
    def hires_fix(
        self,
        prompt: Union[str, List[str]] = None,
        height: Optional[int] = None,
        width: Optional[int] = None,
        num_inference_steps: int = 40,
        hires_ratio: Optional[float] = 0.5,
        guidance_scale: float = 7.5,
        negative_prompt: Optional[Union[str, List[str]]] = None,
        num_images_per_prompt: Optional[int] = 1,
        eta: float = 0.0,
        generator: Optional[Union[paddle.Generator, List[paddle.Generator]]] = None,
        latents: Optional[paddle.Tensor] = None,
        parse_prompt_type: Optional[str] = "lpw",
        max_embeddings_multiples: Optional[int] = 3,
        prompt_embeds: Optional[paddle.Tensor] = None,
        negative_prompt_embeds: Optional[paddle.Tensor] = None,
        output_type: Optional[str] = "pil",
        return_dict: bool = True,
        callback: Optional[Callable[[int, int, paddle.Tensor], None]] = None,
        callback_steps: Optional[int] = 1,
        enable_hr: Optional[bool] = True,
        hr_scale: Optional[float] = 2.0,
        hr_resize_width: Optional[int] = 0,
        hr_resize_height: Optional[int] = 0,
        denoising_strength: Optional[float] = 0.7,
        latent_scale_mode: Optional[str] = "nearest",
        cross_attention_kwargs: Optional[Dict[str, Any]] = None,
        controlnet_cond: Union[paddle.Tensor, PIL.Image.Image] = None,
        controlnet_conditioning_scale: float = 1.0,
        guess_mode: bool = False,
    ):
        r"""
        Function invoked when calling the pipeline for generation.

        Args:
            prompt (`str` or `List[str]`, *optional*):
                The prompt or prompts to guide the image generation. If not defined, one has to pass `prompt_embeds`.
                instead.
            height (`int`, *optional*, defaults to self.unet.config.sample_size * self.vae_scale_factor):
                The height in pixels of the generated image.
            width (`int`, *optional*, defaults to self.unet.config.sample_size * self.vae_scale_factor):
                The width in pixels of the generated image.
            num_inference_steps (`int`, *optional*, defaults to 40):
                The number of denoising steps, equal to sample_steps and hr_steps. samples_steps means the initial
                denoising steps, and hr_steps means hires denoising steps. More denoising steps usually lead to a
                higher quality image at the expense of slower inference.
            hires_ratio (`float`, *optional*, defaults to 0.5):
                The step proportion of hires.fix, that means hr_steps = int(num_inference_steps * hires_ratio).
            guidance_scale (`float`, *optional*, defaults to 7.5):
                Guidance scale as defined in [Classifier-Free Diffusion Guidance](https://arxiv.org/abs/2207.12598).
                `guidance_scale` is defined as `w` of equation 2. of [Imagen
                Paper](https://arxiv.org/pdf/2205.11487.pdf). Guidance scale is enabled by setting `guidance_scale >
                1`. Higher guidance scale encourages to generate images that are closely linked to the text `prompt`,
                usually at the expense of lower image quality.
            negative_prompt (`str` or `List[str]`, *optional*):
                The prompt or prompts not to guide the image generation. If not defined, one has to pass
                `negative_prompt_embeds`. instead. If not defined, one has to pass `negative_prompt_embeds`. instead.
                Ignored when not using guidance (i.e., ignored if `guidance_scale` is less than `1`).
            num_images_per_prompt (`int`, *optional*, defaults to 1):
                The number of images to generate per prompt.
            eta (`float`, *optional*, defaults to 0.0):
                Corresponds to parameter eta (η) in the DDIM paper: https://arxiv.org/abs/2010.02502. Only applies to
                [`schedulers.DDIMScheduler`], will be ignored for others.
            generator (`paddle.Generator` or `List[paddle.Generator]`, *optional*):
                One or a list of paddle generator(s) to make generation deterministic.
            latents (`paddle.Tensor`, *optional*):
                Pre-generated noisy latents, sampled from a Gaussian distribution, to be used as inputs for image
                generation. Can be used to tweak the same generation with different prompts. If not provided, a latents
                tensor will ge generated by sampling using the supplied random `generator`.
            max_embeddings_multiples (`int`, *optional*, defaults to `3`):
                The max multiple length of prompt embeddings compared to the max output length of text encoder.
            prompt_embeds (`paddle.Tensor`, *optional*):
                Pre-generated text embeddings. Can be used to easily tweak text inputs, *e.g.* prompt weighting. If not
                provided, text embeddings will be generated from `prompt` input argument.
            negative_prompt_embeds (`paddle.Tensor`, *optional*):
                Pre-generated negative text embeddings. Can be used to easily tweak text inputs, *e.g.* prompt
                weighting. If not provided, negative_prompt_embeds will be generated from `negative_prompt` input
                argument.
            output_type (`str`, *optional*, defaults to `"pil"`):
                The output format of the generate image. Choose between
                [PIL](https://pillow.readthedocs.io/en/stable/): `PIL.Image.Image` or `np.array`.
            return_dict (`bool`, *optional*, defaults to `True`):
                Whether or not to return a [`~pipelines.stable_diffusion.StableDiffusionPipelineOutput`] instead of a
                plain tuple.
            callback (`Callable`, *optional*):
                A function that will be called every `callback_steps` steps during inference. The function will be
                called with the following arguments: `callback(step: int, timestep: int, latents: paddle.Tensor)`.
            callback_steps (`int`, *optional*, defaults to 1):
                The frequency at which the `callback` function will be called. If not specified, the callback will be
                called at every step.
            hr_steps (`int`, *optional*, defaults to 30):
                The number of second denoising steps about high resolution fixing.
            hr_scale (`float`, *optional*, defaults to 2.0):
                The upscaler to expand the width and height of image. if set 2.0, it means that expand width and height of a image to width*2.0 and height*2.0.
            hr_resize_width (`int`, *optional*, defaults to 0):
                It enable users to specify the upscaled width mannually. if hr_resize_width!=0, program will use it to compute scaled width and height instead of hr_scale.
            hr_resize_height (`int`, *optional*, defaults to 0):
                It enable users to specify the upscaled height mannually. if hr_resize_height!=0, program will use it to compute scaled width and height instead of hr_scale.
            denoising_strength (`float`, *optional*, defaults to 0.7):
                The denoising strength applying on hires.fix steps. It take a value between 0 and 1.
            latent_scale_mode (`str`, *optional*, defaults to nearest):
                The interpolate method applying upscale initial images, you can set it in [nearest, bilinear, bicubic, area].
            cross_attention_kwargs (`dict`, *optional*):
                A kwargs dictionary that if specified is passed along to the `AttentionProcessor` as defined under
                `self.processor` in
                [ppdiffusers.cross_attention](https://github.com/PaddlePaddle/PaddleMIX/blob/develop/ppdiffusers/ppdiffusers/models/cross_attention.py).
            control_cond (`paddle.Tensor`, `PIL.Image.Image`, `np.ndarray`, `List[paddle.Tensor]`, `List[PIL.Image.Image]`, `List[np.ndarray]`,:
                    `List[List[paddle.Tensor]]`, `List[List[np.ndarray]]` or `List[List[PIL.Image.Image]]`):
                The ControlNet input condition. ControlNet uses this input condition to generate guidance to Unet. If
                the type is specified as `paddle.Tensor`, it is passed to ControlNet as is. `PIL.Image.Image` can
                also be accepted as an image. The dimensions of the output image defaults to `image`'s dimensions. If
                height and/or width are passed, `image` is resized according to them. If multiple ControlNets are
                specified in init, images must be passed as a list such that each element of the list can be correctly
                batched for input to a single controlnet.
            controlnet_conditioning_scale (`float` or `List[float]`, *optional*, defaults to 1.0):
                The outputs of the controlnet are multiplied by `controlnet_conditioning_scale` before they are added
                to the residual in the original unet. If multiple ControlNets are specified in init, you can set the
                corresponding scale as a list. Note that by default, we use a smaller conditioning scale for inpainting
                than for [`~DiffusionPipeline.inpaint_legacy`].
            guess_mode (`bool`, *optional*, defaults to `False`):
                In this mode, the ControlNet encoder will try best to recognize the content of the input image even if
                you remove all prompts. The `guidance_scale` between 3.0 and 5.0 is recommended.        Returns:
            [`~pipelines.stable_diffusion.StableDiffusionPipelineOutput`] or `tuple`:
            [`~pipelines.stable_diffusion.StableDiffusionPipelineOutput`] if `return_dict` is True, otherwise a `tuple.
            When returning a tuple, the first element is a list with the generated images, and the second element is a
            list of `bool`s denoting whether the corresponding generated image likely represents "not-safe-for-work"
            (nsfw) content, according to the `safety_checker`.

        Examples:

        Returns:
            [`~pipelines.stable_diffusion.StableDiffusionPipelineOutput`] or `tuple`:
            [`~pipelines.stable_diffusion.StableDiffusionPipelineOutput`] if `return_dict` is True, otherwise a `tuple.
            When returning a tuple, the first element is a list with the generated images, and the second element is a
            list of `bool`s denoting whether the corresponding generated image likely represents "not-safe-for-work"
            (nsfw) content, according to the `safety_checker`.
        """
        # 0. Default height and width to unet
        height = height or self.unet.config.sample_size * self.vae_scale_factor
        width = width or self.unet.config.sample_size * self.vae_scale_factor

        # 1. Check inputs. Raise error if not correct
        self.check_inputs_hires_fix(
            prompt,
            height,
            width,
            callback_steps,
            hr_scale,
            hr_resize_height,
            hr_resize_width,
            denoising_strength,
            latent_scale_mode,
            negative_prompt,
            prompt_embeds,
            negative_prompt_embeds,
        )

        # 2. Define call parameters
        if prompt is not None and isinstance(prompt, str):
            batch_size = 1
        elif prompt is not None and isinstance(prompt, list):
            batch_size = len(prompt)
        else:
            batch_size = prompt_embeds.shape[0]

        # here `guidance_scale` is defined analog to the guidance weight `w` of equation (2)
        # of the Imagen paper: https://arxiv.org/pdf/2205.11487.pdf . `guidance_scale = 1`
        # corresponds to doing no classifier free guidance.
        do_classifier_free_guidance = guidance_scale > 1.0

        guess_mode = guess_mode or (
            self.controlnet.config.global_pool_conditions if self.controlnet is not None else False
        )

        # 3. Encode input prompt
        text_encoder_lora_scale = (
            cross_attention_kwargs.get("scale", None) if cross_attention_kwargs is not None else None
        )
        prompt_embeds = self._encode_prompt(
            prompt,
            num_images_per_prompt,
            do_classifier_free_guidance,
            negative_prompt,
            prompt_embeds=prompt_embeds,
            negative_prompt_embeds=negative_prompt_embeds,
            lora_scale=text_encoder_lora_scale,
            max_embeddings_multiples=max_embeddings_multiples,
            parse_prompt_type=parse_prompt_type,
        )
        dtype = prompt_embeds.dtype

        # do_controlnet
        do_controlnet = controlnet_cond is not None and self.controlnet is not None
        if not do_controlnet:
            guess_mode = False
        if do_controlnet:
            control_image, control_conditioning_scale = self.prepare_controlnet_cond(
                controlnet_cond=controlnet_cond,
                controlnet_conditioning_scale=controlnet_conditioning_scale,
                width=width,
                height=height,
                batch_size=batch_size,
                dtype=dtype,
                num_images_per_prompt=num_images_per_prompt,
                do_classifier_free_guidance=do_classifier_free_guidance,
                guess_mode=guess_mode,
            )
        else:
            control_image = None
            control_conditioning_scale = None
        # 4. Prepare timesteps
        if enable_hr:
            hr_steps = int(num_inference_steps * hires_ratio)
            sample_steps = num_inference_steps - hr_steps
        else:
            hr_steps = 0
            sample_steps = num_inference_steps

        # 4. Prepare timesteps
        self.scheduler.set_timesteps(sample_steps)
        timesteps = self.scheduler.timesteps

        # 5. Prepare latent variables
        if generator is None:
            generator_state = paddle.get_cuda_rng_state()
            paddle.Generator().states_["initial_generator"] = copy.deepcopy(generator_state)
        else:
            paddle.Generator().states_["initial_generator"] = copy.deepcopy(paddle.Generator().states_[generator])

        latents = self.prepare_latents(
            batch_size * num_images_per_prompt,
            height,
            width,
            generator=generator,
            dtype=dtype,
            latents=latents,
        )

        # 6. Prepare extra step kwargs. TODO: Logic should ideally just be moved out of the pipeline
        extra_step_kwargs = self.prepare_extra_step_kwargs(generator, eta)

        # 7. Denoising loop
        num_warmup_steps = len(timesteps) - sample_steps * self.scheduler.order

        with self.progress_bar(total=sample_steps) as progress_bar:
            for i, t in enumerate(timesteps):
                # expand the latents if we are doing classifier free guidance
                latent_model_input = paddle.concat([latents] * 2) if do_classifier_free_guidance else latents
                latent_model_input = self.scheduler.scale_model_input(latent_model_input, t)

                noise_pred_unet = self.do_unet(
                    do_controlnet,
                    latents,
                    latent_model_input,
                    t,
                    i,
                    prompt_embeds,
                    control_image,
                    control_conditioning_scale,
                    cross_attention_kwargs,
                    guess_mode,
                    do_classifier_free_guidance,
                )

                # perform guidance
                if do_classifier_free_guidance:
                    noise_pred_uncond, noise_pred_text = noise_pred_unet.chunk(2)
                    noise_pred = noise_pred_uncond + guidance_scale * (noise_pred_text - noise_pred_uncond)
                else:
                    noise_pred = noise_pred_unet

                # compute the previous noisy sample x_t -> x_t-1
                scheduler_output = self.scheduler.step(noise_pred, t, latents, **extra_step_kwargs)
                latents = scheduler_output.prev_sample.cast(dtype)
                # call the callback, if provided
                if i == len(timesteps) - 1 or ((i + 1) > num_warmup_steps and (i + 1) % self.scheduler.order == 0):
                    progress_bar.update()
                    if callback is not None and i % callback_steps == 0:
                        callback(i, t, latents)

        # start to apply hires.fix on initial latents
        if enable_hr:
            # 8. determine the upscaled width and height for upscaled images
            truncate_width = 0
            truncate_height = 0
<<<<<<< HEAD
            hr_upscale_to_width, hr_upscale_to_height = self.get_upscaled_width_and_height(
                width, height, hr_scale=hr_scale, hr_resize_width=hr_resize_width, hr_resize_height=hr_resize_height
=======
            (hr_upscale_to_width, hr_upscale_to_height,) = self.get_upscaled_width_and_height(
                width,
                height,
                hr_scale=hr_scale,
                hr_resize_width=hr_resize_width,
                hr_resize_height=hr_resize_height,
>>>>>>> df4fbe3f
            )
            if hr_resize_width != 0 and hr_resize_height != 0:
                truncate_width = (hr_upscale_to_width - hr_resize_width) // self.vae_scale_factor
                truncate_height = (hr_upscale_to_height - hr_resize_height) // self.vae_scale_factor

            # 9. special case: do nothing if upscaling is not nesscessary
            if hr_upscale_to_width == width and hr_upscale_to_height == height:
                enable_hr = False
                denoising_strength = None

        if enable_hr:
            if do_controlnet:
                (control_image, control_conditioning_scale,) = self.prepare_controlnet_cond(
                    controlnet_cond=controlnet_cond,
                    controlnet_conditioning_scale=controlnet_conditioning_scale,
                    width=hr_upscale_to_width,
                    height=hr_upscale_to_height,
                    batch_size=batch_size,
                    num_images_per_prompt=num_images_per_prompt,
                    dtype=dtype,
                    do_classifier_free_guidance=do_classifier_free_guidance,
                    guess_mode=guess_mode,
                )
            else:
                control_image = None
                control_conditioning_scale = None
            # 10. prepare init latents
            timesteps, hr_steps = self.get_hires_fix_timesteps(hr_steps, denoising_strength)
            init_timestep = timesteps[:1].tile([latents.shape[0]])

            latents = paddle.nn.functional.interpolate(
                latents,
                size=(
                    hr_upscale_to_height // self.vae_scale_factor,
                    hr_upscale_to_width // self.vae_scale_factor,
                ),
                mode=latent_scale_mode,
            )
            latents = latents[
                :,
                :,
                truncate_height // 2 : latents.shape[2] - (truncate_height + 1) // 2,
                truncate_width // 2 : latents.shape[3] - (truncate_width + 1) // 2,
            ]

            noise = randn_tensor(latents.shape, dtype=latents.dtype, generator="initial_generator")
            latents = self.scheduler.add_noise(latents, noise, init_timestep)

            # 11. Prepare extra step kwargs. TODO: Logic should ideally just be moved out of the pipeline
            extra_step_kwargs = self.prepare_extra_step_kwargs("initial_generator", eta)

            # 12. denoising on hires.fix steps
            num_warmup_steps = len(timesteps) - hr_steps * self.scheduler.order
            with self.progress_bar(total=hr_steps) as progress_bar:
                for i, t in enumerate(timesteps):
                    # expand the latents if we are doing classifier free guidance
                    latent_model_input = paddle.concat([latents] * 2) if do_classifier_free_guidance else latents
                    latent_model_input = self.scheduler.scale_model_input(latent_model_input, t)

                    noise_pred_unet = self.do_unet(
                        do_controlnet,
                        latents,
                        latent_model_input,
                        t,
                        i,
                        prompt_embeds,
                        control_image,
                        control_conditioning_scale,
                        cross_attention_kwargs,
                        guess_mode,
                        do_classifier_free_guidance,
                    )
                    # perform guidance
                    if do_classifier_free_guidance:
                        noise_pred_uncond, noise_pred_text = noise_pred_unet.chunk(2)
                        noise_pred = noise_pred_uncond + guidance_scale * (noise_pred_text - noise_pred_uncond)
                    else:
                        noise_pred = noise_pred_unet

                    # compute the previous noisy sample x_t -> x_t-1
                    latents = self.scheduler.step(noise_pred, t, latents, **extra_step_kwargs).prev_sample
                    latents = latents.cast(dtype)
                    # call the callback, if provided
                    if i == len(timesteps) - 1 or ((i + 1) > num_warmup_steps and (i + 1) % self.scheduler.order == 0):
                        progress_bar.update()
                        if callback is not None and i % callback_steps == 0:
                            callback(i, t, latents)

        if not output_type == "latent":
            image = self._decode_vae_latents(latents / self.vae.config.scaling_factor)
            image, has_nsfw_concept = self.run_safety_checker(image, dtype)
        else:
            image = latents
            has_nsfw_concept = None

        if has_nsfw_concept is None:
            do_denormalize = [True] * image.shape[0]
        else:
            do_denormalize = [not has_nsfw for has_nsfw in has_nsfw_concept]

        image = self.image_processor.postprocess(image, output_type=output_type, do_denormalize=do_denormalize)

        if not return_dict:
            return (image, has_nsfw_concept)

        return StableDiffusionPipelineOutput(images=image, nsfw_content_detected=has_nsfw_concept)

    @paddle.no_grad()
    def cycle_diffusion(
        self,
        prompt: Union[str, List[str]],
        source_prompt: Union[str, List[str]],
        image: Union[paddle.Tensor, PIL.Image.Image] = None,
        height: Optional[int] = None,
        width: Optional[int] = None,
        strength: float = 0.8,
        num_inference_steps: Optional[int] = 50,
        guidance_scale: Optional[float] = 7.5,
        negative_prompt: Optional[paddle.Tensor] = None,
        source_guidance_scale: Optional[float] = 1,
        num_images_per_prompt: Optional[int] = 1,
        eta: Optional[float] = 0.1,
        latents: Optional[paddle.Tensor] = None,
        parse_prompt_type: Optional[str] = "lpw",
        max_embeddings_multiples: Optional[int] = 3,
        generator: Optional[Union[paddle.Generator, List[paddle.Generator]]] = None,
        prompt_embeds: Optional[paddle.Tensor] = None,
        negative_prompt_embeds: Optional[paddle.Tensor] = None,
        output_type: Optional[str] = "pil",
        return_dict: bool = True,
        cross_attention_kwargs: Optional[Dict[str, Any]] = None,
        callback: Optional[Callable[[int, int, paddle.Tensor], None]] = None,
        callback_steps: Optional[int] = 1,
    ):
        r"""
        Function invoked when calling the pipeline for generation.

        Args:
            prompt (`str` or `List[str]`):
                The target prompt or prompts to guide the image generation.
            source_prompt (`str` or `List[str]`):
                The source prompt or prompts describe the input image.
            height (`int`, *optional*, defaults to None):
                The height in pixels of the generated image.
            width (`int`, *optional*, defaults to None):
                The width in pixels of the generated image.
            image (`paddle.Tensor` or `PIL.Image.Image`):
                `Image`, or tensor representing an image batch, that will be used as the starting point for the
                process.
            strength (`float`, *optional*, defaults to 0.8):
                Conceptually, indicates how much to transform the reference `image`. Must be between 0 and 1.
                `image` will be used as a starting point, adding more noise to it the larger the `strength`. The
                number of denoising steps depends on the amount of noise initially added. When `strength` is 1, added
                noise will be maximum and the denoising process will run for the full number of iterations specified in
                `num_inference_steps`. A value of 1, therefore, essentially ignores `image`.
            num_inference_steps (`int`, *optional*, defaults to 50):
                The number of denoising steps. More denoising steps usually lead to a higher quality image at the
                expense of slower inference. This parameter will be modulated by `strength`.
            guidance_scale (`float`, *optional*, defaults to 7.5):
                Guidance scale as defined in [Classifier-Free Diffusion Guidance](https://arxiv.org/abs/2207.12598).
                `guidance_scale` is defined as `w` of equation 2. of [Imagen
                Paper](https://arxiv.org/pdf/2205.11487.pdf). Guidance scale is enabled by setting `guidance_scale >
                1`. Higher guidance scale encourages to generate images that are closely linked to the text `prompt`,
                usually at the expense of lower image quality.
            negative_prompt (`str` or `List[str]`, *optional*):
                The negative prompt or prompts not to guide the image generation. If not defined, one has to pass
                `negative_prompt_embeds`. instead. If not defined, one has to pass `negative_prompt_embeds`. instead.
                Ignored when not using guidance (i.e., ignored if `guidance_scale` is less than `1`).
            source_guidance_scale (`float`, *optional*, defaults to 1):
                Guidance scale for the source prompt. This is useful to control the amount of influence the source
                prompt for encoding.
            num_images_per_prompt (`int`, *optional*, defaults to 1):
                The number of images to generate per prompt.
            eta (`float`, *optional*, defaults to 0.1):
                Corresponds to parameter eta (η) in the DDIM paper: https://arxiv.org/abs/2010.02502. Only applies to
                [`schedulers.DDIMScheduler`], will be ignored for others.
            generator (`paddle.Generator`, *optional*):
                One or a list of paddle generator(s) to make generation deterministic.
            latents (`paddle.Tensor`, *optional*):
                Pre-generated noisy latents, sampled from a Gaussian distribution, to be used as inputs for image
                generation. Can be used to tweak the same generation with different prompts. If not provided, a latents
                tensor will ge generated by sampling using the supplied random `generator`.
            max_embeddings_multiples (`int`, *optional*, defaults to `3`):
                The max multiple length of prompt embeddings compared to the max output length of text encoder.
            prompt_embeds (`paddle.Tensor`, *optional*):
                Pre-generated text embeddings. Can be used to easily tweak text inputs, *e.g.* prompt weighting. If not
                provided, text embeddings will be generated from `prompt` input argument.
            negative_prompt_embeds (`paddle.Tensor`, *optional*):
                Pre-generated negative text embeddings. Can be used to easily tweak text inputs, *e.g.* prompt
                weighting. If not provided, negative_prompt_embeds will be generated from `negative_prompt` input
                argument.
            output_type (`str`, *optional*, defaults to `"pil"`):
                The output format of the generate image. Choose between
                [PIL](https://pillow.readthedocs.io/en/stable/): `PIL.Image.Image` or `np.array`.
            return_dict (`bool`, *optional*, defaults to `True`):
                Whether or not to return a [`~pipelines.stable_diffusion.StableDiffusionPipelineOutput`] instead of a
                plain tuple.
            callback (`Callable`, *optional*):
                A function that will be called every `callback_steps` steps during inference. The function will be
                called with the following arguments: `callback(step: int, timestep: int, latents: paddle.Tensor)`.
            callback_steps (`int`, *optional*, defaults to 1):
                The frequency at which the `callback` function will be called. If not specified, the callback will be
                called at every step.

        Returns:
            [`~pipelines.stable_diffusion.StableDiffusionPipelineOutput`] or `tuple`:
            [`~pipelines.stable_diffusion.StableDiffusionPipelineOutput`] if `return_dict` is True, otherwise a `tuple.
            When returning a tuple, the first element is a list with the generated images, and the second element is a
            list of `bool`s denoting whether the corresponding generated image likely represents "not-safe-for-work"
            (nsfw) content, according to the `safety_checker`.
        """
        self.change_scheduler("ddim")
        # 0. Preprocess image
        init_image = self.image_processor.preprocess(image, height=height, width=width)
        height, width = init_image.shape[-2:]

        # 1. Check inputs
        self.check_inputs(
            prompt,
            height,
            width,
            callback_steps,
            negative_prompt,
            prompt_embeds,
            negative_prompt_embeds,
            strength,
        )

        # 2. Define call parameters
        if prompt is not None and isinstance(prompt, str):
            batch_size = 1
        elif prompt is not None and isinstance(prompt, list):
            batch_size = len(prompt)
        else:
            batch_size = prompt_embeds.shape[0]

        # here `guidance_scale` is defined analog to the guidance weight `w` of equation (2)
        # of the Imagen paper: https://arxiv.org/pdf/2205.11487.pdf . `guidance_scale = 1`
        # corresponds to doing no classifier free guidance.
        do_classifier_free_guidance = guidance_scale > 1.0

        # 3. Encode target prompt and source prompt
        text_encoder_lora_scale = (
            cross_attention_kwargs.get("scale", None) if cross_attention_kwargs is not None else None
        )

        prompt_embeds = self._encode_prompt(
            prompt,
            num_images_per_prompt,
            do_classifier_free_guidance,
            negative_prompt,
            prompt_embeds=prompt_embeds,
            negative_prompt_embeds=negative_prompt_embeds,
            lora_scale=text_encoder_lora_scale,
            max_embeddings_multiples=max_embeddings_multiples,
            parse_prompt_type=parse_prompt_type,
        )
        source_prompt_embeds = self._encode_prompt(
            source_prompt,
            num_images_per_prompt,
            do_classifier_free_guidance,
            lora_scale=text_encoder_lora_scale,
            max_embeddings_multiples=max_embeddings_multiples,
            parse_prompt_type=parse_prompt_type,
        )
        dtype = prompt_embeds.dtype

        # 5. Prepare timesteps
        self.scheduler.set_timesteps(num_inference_steps)
        timesteps, num_inference_steps = self.get_timesteps(num_inference_steps, strength)
        # 6. Prepare latent variables
        # at which timestep to set the initial noise (n.b. 50% if strength is 0.5)
        latent_timestep = timesteps[:1].tile([batch_size * num_images_per_prompt])
        is_strength_max = strength == 1.0
        latents, clean_latents = self.prepare_latents(
            batch_size * num_images_per_prompt,
            height,
            width,
            dtype=dtype,
            generator=generator,
            latents=latents,
            image=init_image,
            timestep=latent_timestep,
            is_strength_max=is_strength_max,
            return_image_latents=True,
        )
        source_latents = latents

        # 7. Prepare extra step kwargs. TODO: Logic should ideally just be moved out of the pipeline
        extra_step_kwargs = self.prepare_extra_step_kwargs(generator, eta)
        generator = extra_step_kwargs.pop("generator", None)

        # 8. Denoising loop
        num_warmup_steps = len(timesteps) - num_inference_steps * self.scheduler.order

        with self.progress_bar(total=num_inference_steps) as progress_bar:
            for i, t in enumerate(timesteps):
                # expand the latents if we are doing classifier free guidance
                latent_model_input = paddle.concat([latents] * 2)
                source_latent_model_input = paddle.concat([source_latents] * 2)
                latent_model_input = self.scheduler.scale_model_input(latent_model_input, t)
                source_latent_model_input = self.scheduler.scale_model_input(source_latent_model_input, t)

                # predict the noise residual
                concat_latent_model_input = paddle.stack(
                    [
                        source_latent_model_input[0],
                        latent_model_input[0],
                        source_latent_model_input[1],
                        latent_model_input[1],
                    ],
                    axis=0,
                )
                concat_prompt_embeds = paddle.stack(
                    [
                        source_prompt_embeds[0],
                        prompt_embeds[0],
                        source_prompt_embeds[1],
                        prompt_embeds[1],
                    ],
                    axis=0,
                )

                # predict the noise residual
                concat_noise_pred = self.unet(
                    sample=concat_latent_model_input,
                    timestep=t,
                    encoder_hidden_states=concat_prompt_embeds,
                    cross_attention_kwargs=cross_attention_kwargs,
                    return_dict=False,
                )[0]

                # perform guidance
                (
                    source_noise_pred_uncond,
                    noise_pred_uncond,
                    source_noise_pred_text,
                    noise_pred_text,
                ) = concat_noise_pred.chunk(4, axis=0)
                noise_pred = noise_pred_uncond + guidance_scale * (noise_pred_text - noise_pred_uncond)
                source_noise_pred = source_noise_pred_uncond + source_guidance_scale * (
                    source_noise_pred_text - source_noise_pred_uncond
                )

                # Sample source_latents from the posterior distribution.
                prev_source_latents = posterior_sample(
<<<<<<< HEAD
                    self.scheduler, source_latents, t, clean_latents, generator=generator, **extra_step_kwargs
                )
                # Compute noise.
                noise = compute_noise(
                    self.scheduler, prev_source_latents, source_latents, t, source_noise_pred, **extra_step_kwargs
=======
                    self.scheduler,
                    source_latents,
                    t,
                    clean_latents,
                    generator=generator,
                    **extra_step_kwargs,
                )
                # Compute noise.
                noise = compute_noise(
                    self.scheduler,
                    prev_source_latents,
                    source_latents,
                    t,
                    source_noise_pred,
                    **extra_step_kwargs,
>>>>>>> df4fbe3f
                )
                source_latents = prev_source_latents.cast(dtype)

                # compute the previous noisy sample x_t -> x_t-1
                latents = self.scheduler.step(
                    noise_pred, t, latents, variance_noise=noise, **extra_step_kwargs
                ).prev_sample

                latents = latents.cast(dtype)
                # call the callback, if provided
                if i == len(timesteps) - 1 or ((i + 1) > num_warmup_steps and (i + 1) % self.scheduler.order == 0):
                    progress_bar.update()
                    if callback is not None and i % callback_steps == 0:
                        callback(i, t, latents)

        if not output_type == "latent":
            image = self._decode_vae_latents(latents / self.vae.config.scaling_factor)
            image, has_nsfw_concept = self.run_safety_checker(image, dtype)
        else:
            image = latents
            has_nsfw_concept = None

        if has_nsfw_concept is None:
            do_denormalize = [True] * image.shape[0]
        else:
            do_denormalize = [not has_nsfw for has_nsfw in has_nsfw_concept]

        image = self.image_processor.postprocess(image, output_type=output_type, do_denormalize=do_denormalize)

        if not return_dict:
            return (image, has_nsfw_concept)

        return StableDiffusionPipelineOutput(images=image, nsfw_content_detected=has_nsfw_concept)<|MERGE_RESOLUTION|>--- conflicted
+++ resolved
@@ -1145,15 +1145,11 @@
 
 
 class StableDiffusionMegaPipeline(
-<<<<<<< HEAD
-    DiffusionPipeline, CommonMixIn, FromCkptMixin, LoraLoaderMixin, TextualInversionLoaderMixin
-=======
     DiffusionPipeline,
     CommonMixIn,
     FromCkptMixin,
     LoraLoaderMixin,
     TextualInversionLoaderMixin,
->>>>>>> df4fbe3f
 ):
     r"""
     Pipeline for mega using Stable Diffusion.
@@ -1258,13 +1254,9 @@
         self.vae_scale_factor = 2 ** (len(self.vae.config.block_out_channels) - 1)
         self.image_processor = VaeImageProcessor(vae_scale_factor=self.vae_scale_factor, do_convert_rgb=True)
         self.control_image_processor = VaeImageProcessor(
-<<<<<<< HEAD
-            vae_scale_factor=self.vae_scale_factor, do_convert_rgb=True, do_normalize=False
-=======
             vae_scale_factor=self.vae_scale_factor,
             do_convert_rgb=True,
             do_normalize=False,
->>>>>>> df4fbe3f
         )
         self.supported_scheduler = [
             "pndm",
@@ -1588,16 +1580,12 @@
                 # compute the previous noisy sample x_t -> x_t-1
                 if is_scheduler_support_step_index:
                     scheduler_output = self.scheduler.step(
-<<<<<<< HEAD
-                        noise_pred, t, latents, step_index=i, return_pred_original_sample=False, **extra_step_kwargs
-=======
                         noise_pred,
                         t,
                         latents,
                         step_index=i,
                         return_pred_original_sample=False,
                         **extra_step_kwargs,
->>>>>>> df4fbe3f
                     )
                 else:
                     scheduler_output = self.scheduler.step(noise_pred, t, latents, **extra_step_kwargs)
@@ -2967,17 +2955,12 @@
             # 8. determine the upscaled width and height for upscaled images
             truncate_width = 0
             truncate_height = 0
-<<<<<<< HEAD
-            hr_upscale_to_width, hr_upscale_to_height = self.get_upscaled_width_and_height(
-                width, height, hr_scale=hr_scale, hr_resize_width=hr_resize_width, hr_resize_height=hr_resize_height
-=======
             (hr_upscale_to_width, hr_upscale_to_height,) = self.get_upscaled_width_and_height(
                 width,
                 height,
                 hr_scale=hr_scale,
                 hr_resize_width=hr_resize_width,
                 hr_resize_height=hr_resize_height,
->>>>>>> df4fbe3f
             )
             if hr_resize_width != 0 and hr_resize_height != 0:
                 truncate_width = (hr_upscale_to_width - hr_resize_width) // self.vae_scale_factor
@@ -3324,13 +3307,6 @@
 
                 # Sample source_latents from the posterior distribution.
                 prev_source_latents = posterior_sample(
-<<<<<<< HEAD
-                    self.scheduler, source_latents, t, clean_latents, generator=generator, **extra_step_kwargs
-                )
-                # Compute noise.
-                noise = compute_noise(
-                    self.scheduler, prev_source_latents, source_latents, t, source_noise_pred, **extra_step_kwargs
-=======
                     self.scheduler,
                     source_latents,
                     t,
@@ -3346,7 +3322,6 @@
                     t,
                     source_noise_pred,
                     **extra_step_kwargs,
->>>>>>> df4fbe3f
                 )
                 source_latents = prev_source_latents.cast(dtype)
 
