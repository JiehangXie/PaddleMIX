# Copyright (c) 2023 PaddlePaddle Authors. All Rights Reserved.
# Copyright 2023 The HuggingFace Team. All rights reserved.
#
# Licensed under the Apache License, Version 2.0 (the "License");
# you may not use this file except in compliance with the License.
# You may obtain a copy of the License at
#
#     http://www.apache.org/licenses/LICENSE-2.0
#
# Unless required by applicable law or agreed to in writing, software
# distributed under the License is distributed on an "AS IS" BASIS,
# WITHOUT WARRANTIES OR CONDITIONS OF ANY KIND, either express or implied.
# See the License for the specific language governing permissions and
# limitations under the License.

import inspect
from typing import Any, Callable, Dict, List, Optional, Union

import numpy as np
import paddle
import PIL
from packaging import version
from paddlenlp.transformers import CLIPImageProcessor, CLIPTextModel, CLIPTokenizer
from PIL import Image

from ppdiffusers.configuration_utils import FrozenDict
from ppdiffusers.models import AutoencoderKL, UNet2DConditionModel
from ppdiffusers.models.cross_attention import CrossAttention
from ppdiffusers.models.transformer_2d import Transformer2DModelOutput
from ppdiffusers.models.unet_2d_blocks import (
    ResnetBlock2D,
    Transformer2DModel,
    Upsample2D,
)
from ppdiffusers.pipeline_utils import DiffusionPipeline
from ppdiffusers.pipelines.stable_diffusion import StableDiffusionPipelineOutput
from ppdiffusers.pipelines.stable_diffusion.safety_checker import (
    StableDiffusionSafetyChecker,
)
from ppdiffusers.schedulers import KarrasDiffusionSchedulers
from ppdiffusers.utils import (
    PIL_INTERPOLATION,
    check_min_version,
    deprecate,
    logging,
    randn_tensor,
    replace_example_docstring,
)

check_min_version("0.14.1")

EPS = 1e-6

logger = logging.get_logger(__name__)  # pylint: disable=invalid-name

EXAMPLE_DOC_STRING = """
    Examples:
        ```py
        >>> import paddle
        >>> from ppdiffusers import ReferenceOnlyPipeline
        >>> from ppdiffusers.utils import load_image
        >>> pipe = ReferenceOnlyPipeline.from_pretrained("runwayml/stable-diffusion-v1-5", paddle_dtype=paddle.float16)
        >>> image = load_image("dog_rel.png").resize((512, 512))
        >>> prompt = "a dog running on grassland, best quality"
        >>> image = pipe(prompt,
        ...     image=image,
        ...     width=512,
        ...     height=512,
        ...     control_name="refernce_only", # "none", "reference_only", "reference_adain", "reference_adain+attn"
        ...     attention_auto_machine_weight=1.0,
        ...     gn_auto_machine_weight=1.0,
        ...     current_style_fidelity=1.0).images[0]
        >>> image.save("refernce_only_dog.png")
        ```
"""


def stable_var(x, axis=None, unbiased=True, keepdim=False, name=None):
    dtype = x.dtype
    u = paddle.mean(x, axis=axis, keepdim=True, name=name)
    n = paddle.cast(paddle.numel(x), paddle.int64) / paddle.cast(paddle.numel(u), paddle.int64)
    n = n.astype(dtype)
    if unbiased:
        one_const = paddle.ones([], x.dtype)
        n = paddle.where(n > one_const, n - 1.0, one_const)
    n = n**0.5
    n.stop_gradient = True
    out = paddle.sum(paddle.pow((x - u) / n, 2), axis=axis, keepdim=keepdim, name=name)
    return out


def var_mean(x, axis=-1, keepdim=True, unbiased=True, correction=None):
    if correction is not None:
        unbiased = correction
    var = stable_var(x, axis=axis, keepdim=keepdim, unbiased=unbiased)
    mean = paddle.mean(x, axis=axis, keepdim=keepdim)
    return var, mean


<<<<<<< HEAD
def self_attn_forward(self, hidden_states, encoder_hidden_states=None, attention_mask=None, **cross_attention_kwargs):
=======
def self_attn_forward(
    self,
    hidden_states,
    encoder_hidden_states=None,
    attention_mask=None,
    **cross_attention_kwargs,
):
>>>>>>> df4fbe3f
    attn_output = None

    if getattr(self, "enable_attn", False):
        assert attention_mask is None, "attention_mask must be None!"
        if self.attention_auto_machine_weight > self.attn_weight:
            do_classifier_free_guidance = len(self.current_uc_indices) > 0
            chunk_num = 2 if do_classifier_free_guidance else 1
            latent_hidden_states = hidden_states[:chunk_num]  # uc, c
            image_hidden_states = hidden_states[chunk_num:]  # uc, c

            image_self_attn1 = self.processor(
                self,
                hidden_states=image_hidden_states,
                encoder_hidden_states=image_hidden_states,
                attention_mask=attention_mask,
                **cross_attention_kwargs,
            )

            latent_self_attn1_uc = self.processor(
                self,
                latent_hidden_states,
                encoder_hidden_states=paddle.concat(
                    [latent_hidden_states]
                    + image_hidden_states.split([chunk_num] * (image_hidden_states.shape[0] // chunk_num)),
                    axis=1,
                ),
                attention_mask=attention_mask,
                **cross_attention_kwargs,
            )

            if do_classifier_free_guidance and self.current_style_fidelity > 1e-5:
                latent_self_attn1_c = latent_self_attn1_uc.clone()
                latent_self_attn1_c[self.current_uc_indices] = self.processor(
                    self,
                    hidden_states=latent_hidden_states[self.current_uc_indices],
                    encoder_hidden_states=latent_hidden_states[self.current_uc_indices],
                    attention_mask=attention_mask,
                    **cross_attention_kwargs,
                )
                latent_self_attn1 = (
                    self.current_style_fidelity * latent_self_attn1_c
                    + (1.0 - self.current_style_fidelity) * latent_self_attn1_uc
                )
            else:
                latent_self_attn1 = latent_self_attn1_uc

            attn_output = paddle.concat([latent_self_attn1, image_self_attn1])

    if attn_output is None:
        attn_output = self.processor(
            self,
            hidden_states=hidden_states,
            encoder_hidden_states=encoder_hidden_states,
            attention_mask=attention_mask,
            **cross_attention_kwargs,
        )
    return attn_output


def transformer_2d_model_forward(
    self,
    hidden_states,
    encoder_hidden_states=None,
    timestep=None,
    class_labels=None,
    cross_attention_kwargs=None,
    return_dict: bool = True,
):
    x = self.original_forward(
        hidden_states,
        encoder_hidden_states=encoder_hidden_states,
        timestep=timestep,
        class_labels=class_labels,
        cross_attention_kwargs=cross_attention_kwargs,
        return_dict=return_dict,
    )[0]
    output = None
    if getattr(self, "enable_gn", False):
        if self.gn_auto_machine_weight > self.gn_weight:
            do_classifier_free_guidance = len(self.current_uc_indices) > 0
            chunk_num = 2 if do_classifier_free_guidance else 1

            latent_hidden_states = x[:chunk_num]  # uc, c
            image_hidden_states = x[chunk_num:]  # uc, c
            image_var, image_mean = var_mean(image_hidden_states, axis=(2, 3), keepdim=True, unbiased=False)
            var, mean = var_mean(latent_hidden_states, axis=(2, 3), keepdim=True, unbiased=False)
            std = paddle.maximum(var, paddle.zeros_like(var) + EPS) ** 0.5

            div_num = image_hidden_states.shape[0] // chunk_num
            mean_acc = sum(image_mean.split([chunk_num] * div_num)) / div_num
            var_acc = sum(image_var.split([chunk_num] * div_num)) / div_num

            std_acc = paddle.maximum(var_acc, paddle.zeros_like(var_acc) + EPS) ** 0.5
            y_uc = (((latent_hidden_states - mean) / std) * std_acc) + mean_acc
            if do_classifier_free_guidance and self.current_style_fidelity > 1e-5:
                y_c = y_uc.clone()
                y_c[self.current_uc_indices] = latent_hidden_states[self.current_uc_indices]
                latent_hidden_states = self.current_style_fidelity * y_c + (1.0 - self.current_style_fidelity) * y_uc
            else:
                latent_hidden_states = y_uc
            output = paddle.concat([latent_hidden_states, image_hidden_states])

    if output is None:
        output = x
    if not return_dict:
        return (output,)

    return Transformer2DModelOutput(sample=output)


def resnet_block_2d_forward(self, input_tensor, temb):
    x = self.original_forward(input_tensor, temb=temb)
    output = None
    if getattr(self, "enable_gn", False):
        if self.gn_auto_machine_weight > self.gn_weight:
            do_classifier_free_guidance = len(self.current_uc_indices) > 0
            chunk_num = 2 if do_classifier_free_guidance else 1

            latent_hidden_states = x[:chunk_num]  # uc, c
            image_hidden_states = x[chunk_num:]  # uc, c
            image_var, image_mean = var_mean(image_hidden_states, axis=(2, 3), keepdim=True, unbiased=False)
            var, mean = var_mean(latent_hidden_states, axis=(2, 3), keepdim=True, unbiased=False)
            std = paddle.maximum(var, paddle.zeros_like(var) + EPS) ** 0.5

            div_num = image_hidden_states.shape[0] // chunk_num
            mean_acc = sum(image_mean.split([chunk_num] * div_num)) / div_num
            var_acc = sum(image_var.split([chunk_num] * div_num)) / div_num

            std_acc = paddle.maximum(var_acc, paddle.zeros_like(var_acc) + EPS) ** 0.5
            y_uc = (((latent_hidden_states - mean) / std) * std_acc) + mean_acc
            if do_classifier_free_guidance and self.current_style_fidelity > 1e-5:
                y_c = y_uc.clone()
                y_c[self.current_uc_indices] = latent_hidden_states[self.current_uc_indices]
                latent_hidden_states = self.current_style_fidelity * y_c + (1.0 - self.current_style_fidelity) * y_uc
            else:
                latent_hidden_states = y_uc
            output = paddle.concat([latent_hidden_states, image_hidden_states])

    if output is None:
        output = x

    return output


def upsample_2d_forward(self, hidden_states, output_size=None):
    x = self.original_forward(hidden_states, output_size=output_size)
    output = None
    if getattr(self, "enable_gn", False):
        if self.gn_auto_machine_weight > self.gn_weight:
            do_classifier_free_guidance = len(self.current_uc_indices) > 0
            chunk_num = 2 if do_classifier_free_guidance else 1

            latent_hidden_states = x[:chunk_num]  # uc, c
            image_hidden_states = x[chunk_num:]  # uc, c
            image_var, image_mean = var_mean(image_hidden_states, axis=(2, 3), keepdim=True, unbiased=False)
            var, mean = var_mean(latent_hidden_states, axis=(2, 3), keepdim=True, unbiased=False)
            std = paddle.maximum(var, paddle.zeros_like(var) + EPS) ** 0.5

            div_num = image_hidden_states.shape[0] // chunk_num
            mean_acc = sum(image_mean.split([chunk_num] * div_num)) / div_num
            var_acc = sum(image_var.split([chunk_num] * div_num)) / div_num

            std_acc = paddle.maximum(var_acc, paddle.zeros_like(var_acc) + EPS) ** 0.5
            y_uc = (((latent_hidden_states - mean) / std) * std_acc) + mean_acc
            if do_classifier_free_guidance and self.current_style_fidelity > 1e-5:
                y_c = y_uc.clone()
                y_c[self.current_uc_indices] = latent_hidden_states[self.current_uc_indices]
                latent_hidden_states = self.current_style_fidelity * y_c + (1.0 - self.current_style_fidelity) * y_uc
            else:
                latent_hidden_states = y_uc
            output = paddle.concat([latent_hidden_states, image_hidden_states])

    if output is None:
        output = x

    return output


try:
    # in ppdiffusers 0.16.1, we need patch `Attention`
    from ppdiffusers.models.attention_processor import Attention

    if not hasattr(Attention, "original_forward"):
        Attention.original_forward = Attention.forward
    Attention.forward = self_attn_forward
except ImportError:
    pass
if not hasattr(CrossAttention, "original_forward"):
    CrossAttention.original_forward = CrossAttention.forward
if not hasattr(Transformer2DModel, "original_forward"):
    Transformer2DModel.original_forward = Transformer2DModel.forward
if not hasattr(ResnetBlock2D, "original_forward"):
    ResnetBlock2D.original_forward = ResnetBlock2D.forward
if not hasattr(Upsample2D, "original_forward"):
    Upsample2D.original_forward = Upsample2D.forward
CrossAttention.forward = self_attn_forward
Transformer2DModel.forward = transformer_2d_model_forward
ResnetBlock2D.forward = resnet_block_2d_forward
Upsample2D.forward = upsample_2d_forward


def preprocess(image, resize_mode, width, height):
    if isinstance(image, paddle.Tensor):
        return image
    elif isinstance(image, PIL.Image.Image):
        image = resize_image(resize_mode=resize_mode, im=image, width=width, height=height)
        image = [image]

    if isinstance(image[0], PIL.Image.Image):
        image = [resize_image(resize_mode=resize_mode, im=im, width=width, height=height) for im in image]

        w, h = image[0].size
        w, h = map(lambda x: x - x % 8, (w, h))  # resize to integer multiple of 8

        image = [np.array(i.resize((w, h), resample=PIL_INTERPOLATION["lanczos"]))[None, :] for i in image]
        image = np.concatenate(image, axis=0)
        image = np.array(image).astype(np.float32) / 255.0
        image = image.transpose(0, 3, 1, 2)
        image = 2.0 * image - 1.0
        image = paddle.to_tensor(image)
    elif isinstance(image[0], paddle.Tensor):
        image = paddle.concat(image, axis=0)
    return image


def resize_image(resize_mode, im, width, height, upscaler_name=None):
    """
    Resizes an image with the specified resize_mode, width, and height.

    Args:
        resize_mode: The mode to use when resizing the image.
           -1: do nothing.
            0: Resize the image to the specified width and height.
            1: Resize the image to fill the specified width and height, maintaining the aspect ratio, and then center the image within the dimensions, cropping the excess.
            2: Resize the image to fit within the specified width and height, maintaining the aspect ratio, and then center the image within the dimensions, filling empty with data from image.
        im: The image to resize.
        width: The width to resize the image to.
        height: The height to resize the image to.
        upscaler_name: The name of the upscaler to use. If not provided, defaults to opts.upscaler_for_img2img.
    """

    # ["Just resize", "Crop and resize", "Resize and fill", "Do nothing"]
    #         0              1                   2               -1
    def resize(im, w, h):
        if upscaler_name is None or upscaler_name == "None" or im.mode == "L":
            return im.resize((w, h), resample=PIL_INTERPOLATION["lanczos"])

    if resize_mode == -1:
        return im
    elif resize_mode == 0:
        res = resize(im, width, height)

    elif resize_mode == 1:
        ratio = width / height
        src_ratio = im.width / im.height

        src_w = width if ratio > src_ratio else im.width * height // im.height
        src_h = height if ratio <= src_ratio else im.height * width // im.width

        resized = resize(im, src_w, src_h)
        res = Image.new("RGB", (width, height))
        res.paste(resized, box=(width // 2 - src_w // 2, height // 2 - src_h // 2))

    else:
        ratio = width / height
        src_ratio = im.width / im.height

        src_w = width if ratio < src_ratio else im.width * height // im.height
        src_h = height if ratio >= src_ratio else im.height * width // im.width

        resized = resize(im, src_w, src_h)
        res = Image.new("RGB", (width, height))
        res.paste(resized, box=(width // 2 - src_w // 2, height // 2 - src_h // 2))

        if ratio < src_ratio:
            fill_height = height // 2 - src_h // 2
            res.paste(resized.resize((width, fill_height), box=(0, 0, width, 0)), box=(0, 0))
            res.paste(
                resized.resize((width, fill_height), box=(0, resized.height, width, resized.height)),
                box=(0, fill_height + src_h),
            )
        elif ratio > src_ratio:
            fill_width = width // 2 - src_w // 2
            res.paste(resized.resize((fill_width, height), box=(0, 0, 0, height)), box=(0, 0))
            res.paste(
                resized.resize((fill_width, height), box=(resized.width, 0, resized.width, height)),
                box=(fill_width + src_w, 0),
            )

    return res


class ReferenceOnlyPipeline(DiffusionPipeline):
    r"""
    Pipeline for text-to-image generation using Stable Diffusion with refernce only.

    This model inherits from [`DiffusionPipeline`]. Check the superclass documentation for the generic methods the
    library implements for all the pipelines (such as downloading or saving, running on a particular device, etc.)

    Args:
        vae ([`AutoencoderKL`]):
            Variational Auto-Encoder (VAE) Model to encode and decode images to and from latent representations.
        text_encoder ([`CLIPTextModel`]):
            Frozen text-encoder. Stable Diffusion uses the text portion of
            [CLIP](https://huggingface.co/docs/transformers/model_doc/clip#transformers.CLIPTextModel), specifically
            the [clip-vit-large-patch14](https://huggingface.co/openai/clip-vit-large-patch14) variant.
        tokenizer (`CLIPTokenizer`):
            Tokenizer of class
            [CLIPTokenizer](https://huggingface.co/docs/transformers/v4.21.0/en/model_doc/clip#transformers.CLIPTokenizer).
        unet ([`UNet2DConditionModel`]): Conditional U-Net architecture to denoise the encoded image latents.
        scheduler ([`SchedulerMixin`]):
            A scheduler to be used in combination with `unet` to denoise the encoded image latents. Can be one of
            [`DDIMScheduler`], [`LMSDiscreteScheduler`], [`PNDMScheduler`], [`EulerDiscreteScheduler`], [`EulerAncestralDiscreteScheduler`]
            or [`DPMSolverMultistepScheduler`].
        safety_checker ([`StableDiffusionSafetyChecker`]):
            Classification module that estimates whether generated images could be considered offensive or harmful.
            Please, refer to the [model card](https://huggingface.co/runwayml/stable-diffusion-v1-5) for details.
        feature_extractor ([`CLIPImageProcessor`]):
            Model that extracts features from generated images to be used as inputs for the `safety_checker`.
    """
    _optional_components = ["safety_checker", "feature_extractor"]

    def __init__(
        self,
        vae: AutoencoderKL,
        text_encoder: CLIPTextModel,
        tokenizer: CLIPTokenizer,
        unet: UNet2DConditionModel,
        scheduler: KarrasDiffusionSchedulers,
        safety_checker: StableDiffusionSafetyChecker,
        feature_extractor: CLIPImageProcessor,
        requires_safety_checker: bool = True,
    ):
        super().__init__()

        if hasattr(scheduler.config, "steps_offset") and scheduler.config.steps_offset != 1:
            deprecation_message = (
                f"The configuration file of this scheduler: {scheduler} is outdated. `steps_offset`"
                f" should be set to 1 instead of {scheduler.config.steps_offset}. Please make sure "
                "to update the config accordingly as leaving `steps_offset` might led to incorrect results"
                " in future versions. If you have downloaded this checkpoint from the Hugging Face Hub,"
                " it would be very nice if you could open a Pull request for the `scheduler/scheduler_config.json`"
                " file"
            )
            deprecate("steps_offset!=1", "1.0.0", deprecation_message, standard_warn=False)
            new_config = dict(scheduler.config)
            new_config["steps_offset"] = 1
            scheduler._internal_dict = FrozenDict(new_config)

        if hasattr(scheduler.config, "clip_sample") and scheduler.config.clip_sample is True:
            deprecation_message = (
                f"The configuration file of this scheduler: {scheduler} has not set the configuration `clip_sample`."
                " `clip_sample` should be set to False in the configuration file. Please make sure to update the"
                " config accordingly as not setting `clip_sample` in the config might lead to incorrect results in"
                " future versions. If you have downloaded this checkpoint from the Hugging Face Hub, it would be very"
                " nice if you could open a Pull request for the `scheduler/scheduler_config.json` file"
            )
            deprecate("clip_sample not set", "1.0.0", deprecation_message, standard_warn=False)
            new_config = dict(scheduler.config)
            new_config["clip_sample"] = False
            scheduler._internal_dict = FrozenDict(new_config)

        if safety_checker is None and requires_safety_checker:
            logger.warning(
                f"You have disabled the safety checker for {self.__class__} by passing `safety_checker=None`. Ensure"
                " that you abide to the conditions of the Stable Diffusion license and do not expose unfiltered"
                " results in services or applications open to the public. PaddleNLP team, diffusers team and Hugging Face"
                " strongly recommend to keep the safety filter enabled in all public facing circumstances, disabling"
                " it only for use-cases that involve analyzing network behavior or auditing its results. For more"
                " information, please have a look at https://github.com/huggingface/diffusers/pull/254 ."
            )

        if safety_checker is not None and feature_extractor is None:
            raise ValueError(
                f"Make sure to define a feature extractor when loading {self.__class__} if you want to use the safety"
                " checker. If you do not want to use the safety checker, you can pass `'safety_checker=None'` instead."
            )

        is_unet_version_less_0_9_0 = hasattr(unet.config, "_ppdiffusers_version") and version.parse(
            version.parse(unet.config._ppdiffusers_version).base_version
        ) < version.parse("0.9.0.dev0")
        is_unet_sample_size_less_64 = hasattr(unet.config, "sample_size") and unet.config.sample_size < 64
        if is_unet_version_less_0_9_0 and is_unet_sample_size_less_64:
            deprecation_message = (
                "The configuration file of the unet has set the default `sample_size` to smaller than"
                " 64 which seems highly unlikely. If your checkpoint is a fine-tuned version of any of the"
                " following: \n- CompVis/stable-diffusion-v1-4 \n- CompVis/stable-diffusion-v1-3 \n-"
                " CompVis/stable-diffusion-v1-2 \n- CompVis/stable-diffusion-v1-1 \n- runwayml/stable-diffusion-v1-5"
                " \n- runwayml/stable-diffusion-inpainting \n you should change 'sample_size' to 64 in the"
                " configuration file. Please make sure to update the config accordingly as leaving `sample_size=32`"
                " in the config might lead to incorrect results in future versions. If you have downloaded this"
                " checkpoint from the Hugging Face Hub, it would be very nice if you could open a Pull request for"
                " the `unet/config.json` file"
            )
            deprecate("sample_size<64", "1.0.0", deprecation_message, standard_warn=False)
            new_config = dict(unet.config)
            new_config["sample_size"] = 64
            unet._internal_dict = FrozenDict(new_config)

        self.register_modules(
            vae=vae,
            text_encoder=text_encoder,
            tokenizer=tokenizer,
            unet=unet,
            scheduler=scheduler,
            safety_checker=safety_checker,
            feature_extractor=feature_extractor,
        )
        self.vae_scale_factor = 2 ** (len(self.vae.config.block_out_channels) - 1)
        self.register_to_config(requires_safety_checker=requires_safety_checker)

        self.attn_modules = None
        self.gn_modules = None

    def set_reference_only(
        self,
        attention_auto_machine_weight=1.0,
        gn_auto_machine_weight=1.0,
        current_style_fidelity=0.5,
        enable_attn=True,
        enable_gn=True,
        do_classifier_free_guidance=True,
    ):
        assert 0.0 <= attention_auto_machine_weight <= 1.0
        assert 0.0 <= gn_auto_machine_weight <= 2.0
        assert 0.0 <= current_style_fidelity <= 1.0

        if self.attn_modules is not None:
            for module in self.attn_modules:
                module.enable_attn = enable_attn
                module.attention_auto_machine_weight = attention_auto_machine_weight
                module.current_style_fidelity = current_style_fidelity
                module.current_uc_indices = [0] if do_classifier_free_guidance else []

        if self.gn_modules is not None:
            for module in self.gn_modules:
                module.enable_gn = enable_gn
                module.gn_auto_machine_weight = gn_auto_machine_weight
                module.current_style_fidelity = current_style_fidelity
                module.current_uc_indices = [0] if do_classifier_free_guidance else []

        # init attn_modules
        if self.attn_modules is None:
            attn_modules = []
            self_attn_processors_keys = []
            for name in self.unet.attn_processors.keys():
                if not name.endswith("attn1.processor"):
                    continue
                name = name.replace(".processor", "")
                if name.startswith("mid_block"):
                    hidden_size = self.unet.config.block_out_channels[-1]
                elif name.startswith("up_blocks"):
                    block_id = int(name[len("up_blocks.")])
                    hidden_size = list(reversed(self.unet.config.block_out_channels))[block_id]
                elif name.startswith("down_blocks"):
                    block_id = int(name[len("down_blocks.")])
                    hidden_size = self.unet.config.block_out_channels[block_id]
                self_attn_processors_keys.append([name, hidden_size])

            # sorted by (-hidden_size, name)，down -> mid -> up.
            for i, (name, _) in enumerate(sorted(self_attn_processors_keys, key=lambda x: (-x[1], x[0]))):
                module = self.unet.get_sublayer(name)
                module.attn_weight = float(i) / float(len(self_attn_processors_keys))

                module.enable_attn = enable_attn
                module.attention_auto_machine_weight = attention_auto_machine_weight
                module.current_style_fidelity = current_style_fidelity
                module.current_uc_indices = [0] if do_classifier_free_guidance else []

                attn_modules.append(module)
            self.attn_modules = attn_modules

        # init gn_modules
        if self.gn_modules is None:
            gn_modules = [
                self.unet.mid_block.attentions[-1],
            ]
            self.unet.mid_block.attentions[-1].gn_weight = 0.0  # mid             0.0

            input_block_names = [
                ("down_blocks.1.resnets.0", "down_blocks.1.attentions.0"),  # 4   2.0
                ("down_blocks.1.resnets.1", "down_blocks.1.attentions.1"),  # 5   1.66
                ("down_blocks.2.resnets.0", "down_blocks.2.attentions.0"),  # 7   1.33
                ("down_blocks.2.resnets.1", "down_blocks.2.attentions.1"),  # 8   1.0
                ("down_blocks.3.resnets.0",),  # 10                               0.66
                ("down_blocks.3.resnets.1",),  # 11                               0.33
            ]
            for w, block_names in enumerate(input_block_names):
                module = self.unet.get_sublayer(block_names[-1])
                module.gn_weight = 1.0 - float(w) / float(len(input_block_names))
                gn_modules.append(module)

            output_block_names = [
                ("up_blocks.0.resnets.0",),  # 0                                 0.0
                ("up_blocks.0.resnets.1",),  # 1                                 0.25
                ("up_blocks.0.resnets.2", "up_blocks.0.upsamplers.0"),  # 2      0.5
                ("up_blocks.1.resnets.0", "up_blocks.1.attentions.0"),  # 3      0.75
                ("up_blocks.1.resnets.1", "up_blocks.1.attentions.1"),  # 4      1.0
                ("up_blocks.1.resnets.2", "up_blocks.1.attentions.2"),  # 5      1.25
                ("up_blocks.2.resnets.0", "up_blocks.2.attentions.0"),  # 6      1.5
                ("up_blocks.2.resnets.1", "up_blocks.2.attentions.1"),  # 7      1.75
            ]
            for w, block_names in enumerate(output_block_names):
                module = self.unet.get_sublayer(block_names[-1])
                module.gn_weight = float(w) / float(len(output_block_names))
                gn_modules.append(module)

            for module in gn_modules:
                module.gn_weight *= 2
                module.enable_gn = enable_gn
                module.gn_auto_machine_weight = gn_auto_machine_weight
                module.current_style_fidelity = current_style_fidelity
                module.current_uc_indices = [0] if do_classifier_free_guidance else []

            self.gn_modules = gn_modules

    def _encode_prompt(
        self,
        prompt,
        num_images_per_prompt,
        do_classifier_free_guidance,
        negative_prompt=None,
        prompt_embeds: Optional[paddle.Tensor] = None,
        negative_prompt_embeds: Optional[paddle.Tensor] = None,
    ):
        r"""
        Encodes the prompt into text encoder hidden states.

        Args:
            prompt (`str` or `List[str]`, *optional*):
                prompt to be encoded
            num_images_per_prompt (`int`):
                number of images that should be generated per prompt
            do_classifier_free_guidance (`bool`):
                whether to use classifier free guidance or not
            negative_prompt (`str` or `List[str]`, *optional*):
                The prompt or prompts not to guide the image generation. If not defined, one has to pass
                `negative_prompt_embeds`. instead. If not defined, one has to pass `negative_prompt_embeds`. instead.
                Ignored when not using guidance (i.e., ignored if `guidance_scale` is less than `1`).
            prompt_embeds (`paddle.Tensor`, *optional*):
                Pre-generated text embeddings. Can be used to easily tweak text inputs, *e.g.* prompt weighting. If not
                provided, text embeddings will be generated from `prompt` input argument.
            negative_prompt_embeds (`paddle.Tensor`, *optional*):
                Pre-generated negative text embeddings. Can be used to easily tweak text inputs, *e.g.* prompt
                weighting. If not provided, negative_prompt_embeds will be generated from `negative_prompt` input
                argument.
        """
        if prompt is not None and isinstance(prompt, str):
            batch_size = 1
        elif prompt is not None and isinstance(prompt, list):
            batch_size = len(prompt)
        else:
            batch_size = prompt_embeds.shape[0]

        if prompt_embeds is None:
            text_inputs = self.tokenizer(
                prompt,
                padding="max_length",
                max_length=self.tokenizer.model_max_length,
                truncation=True,
                return_tensors="pd",
            )
            text_input_ids = text_inputs.input_ids
            untruncated_ids = self.tokenizer(prompt, padding="longest", return_tensors="pd").input_ids

            if untruncated_ids.shape[-1] >= text_input_ids.shape[-1] and not paddle.equal_all(
                text_input_ids, untruncated_ids
            ):
                removed_text = self.tokenizer.batch_decode(
                    untruncated_ids[:, self.tokenizer.model_max_length - 1 : -1]
                )
                logger.warning(
                    "The following part of your input was truncated because CLIP can only handle sequences up to"
                    f" {self.tokenizer.model_max_length} tokens: {removed_text}"
                )

            if hasattr(self.text_encoder.config, "use_attention_mask") and self.text_encoder.config.use_attention_mask:
                attention_mask = text_inputs.attention_mask
            else:
                attention_mask = None

            prompt_embeds = self.text_encoder(
                text_input_ids,
                attention_mask=attention_mask,
            )
            prompt_embeds = prompt_embeds[0]

        prompt_embeds = prompt_embeds.cast(self.text_encoder.dtype)

        bs_embed, seq_len, _ = prompt_embeds.shape
        # duplicate text embeddings for each generation per prompt, using mps friendly method
        prompt_embeds = prompt_embeds.tile([1, num_images_per_prompt, 1])
        prompt_embeds = prompt_embeds.reshape([bs_embed * num_images_per_prompt, seq_len, -1])

        # get unconditional embeddings for classifier free guidance
        if do_classifier_free_guidance and negative_prompt_embeds is None:
            uncond_tokens: List[str]
            if negative_prompt is None:
                uncond_tokens = [""] * batch_size
            elif type(prompt) is not type(negative_prompt):
                raise TypeError(
                    f"`negative_prompt` should be the same type to `prompt`, but got {type(negative_prompt)} !="
                    f" {type(prompt)}."
                )
            elif isinstance(negative_prompt, str):
                uncond_tokens = [negative_prompt]
            elif batch_size != len(negative_prompt):
                raise ValueError(
                    f"`negative_prompt`: {negative_prompt} has batch size {len(negative_prompt)}, but `prompt`:"
                    f" {prompt} has batch size {batch_size}. Please make sure that passed `negative_prompt` matches"
                    " the batch size of `prompt`."
                )
            else:
                uncond_tokens = negative_prompt

            max_length = prompt_embeds.shape[1]
            uncond_input = self.tokenizer(
                uncond_tokens,
                padding="max_length",
                max_length=max_length,
                truncation=True,
                return_tensors="pd",
            )

            if hasattr(self.text_encoder.config, "use_attention_mask") and self.text_encoder.config.use_attention_mask:
                attention_mask = uncond_input.attention_mask
            else:
                attention_mask = None

            negative_prompt_embeds = self.text_encoder(
                uncond_input.input_ids,
                attention_mask=attention_mask,
            )
            negative_prompt_embeds = negative_prompt_embeds[0]

        if do_classifier_free_guidance:
            # duplicate unconditional embeddings for each generation per prompt, using mps friendly method
            seq_len = negative_prompt_embeds.shape[1]

            negative_prompt_embeds = negative_prompt_embeds.cast(self.text_encoder.dtype)

            negative_prompt_embeds = negative_prompt_embeds.tile([1, num_images_per_prompt, 1])
            negative_prompt_embeds = negative_prompt_embeds.reshape([batch_size * num_images_per_prompt, seq_len, -1])

            # For classifier free guidance, we need to do two forward passes.
            # Here we concatenate the unconditional and text embeddings into a single batch
            # to avoid doing two forward passes
            prompt_embeds = paddle.concat([negative_prompt_embeds, prompt_embeds])

        return prompt_embeds

    def run_safety_checker(self, image, dtype):
        if self.safety_checker is not None:
            safety_checker_input = self.feature_extractor(self.numpy_to_pil(image), return_tensors="pd")
            image, has_nsfw_concept = self.safety_checker(
                images=image, clip_input=safety_checker_input.pixel_values.cast(dtype)
            )
        else:
            has_nsfw_concept = None
        return image, has_nsfw_concept

    def decode_latents(self, latents):
        latents = 1 / self.vae.config.scaling_factor * latents
        image = self.vae.decode(latents).sample
        image = (image / 2 + 0.5).clip(0, 1)
        # we always cast to float32 as this does not cause significant overhead and is compatible with bfloat16
        image = image.transpose([0, 2, 3, 1]).cast("float32").numpy()
        return image

    def prepare_extra_step_kwargs(self, generator, eta):
        # prepare extra kwargs for the scheduler step, since not all schedulers have the same signature
        # eta (η) is only used with the DDIMScheduler, it will be ignored for other schedulers.
        # eta corresponds to η in DDIM paper: https://arxiv.org/abs/2010.02502
        # and should be between [0, 1]

        accepts_eta = "eta" in set(inspect.signature(self.scheduler.step).parameters.keys())
        extra_step_kwargs = {}
        if accepts_eta:
            extra_step_kwargs["eta"] = eta

        # check if the scheduler accepts generator
        accepts_generator = "generator" in set(inspect.signature(self.scheduler.step).parameters.keys())
        if accepts_generator:
            extra_step_kwargs["generator"] = generator
        return extra_step_kwargs

    def check_inputs(
        self,
        prompt,
        height,
        width,
        callback_steps,
        negative_prompt=None,
        prompt_embeds=None,
        negative_prompt_embeds=None,
    ):
        if height % 8 != 0 or width % 8 != 0:
            raise ValueError(f"`height` and `width` have to be divisible by 8 but are {height} and {width}.")

        if (callback_steps is None) or (
            callback_steps is not None and (not isinstance(callback_steps, int) or callback_steps <= 0)
        ):
            raise ValueError(
                f"`callback_steps` has to be a positive integer but is {callback_steps} of type"
                f" {type(callback_steps)}."
            )

        if prompt is not None and prompt_embeds is not None:
            raise ValueError(
                f"Cannot forward both `prompt`: {prompt} and `prompt_embeds`: {prompt_embeds}. Please make sure to"
                " only forward one of the two."
            )
        elif prompt is None and prompt_embeds is None:
            raise ValueError(
                "Provide either `prompt` or `prompt_embeds`. Cannot leave both `prompt` and `prompt_embeds` undefined."
            )
        elif prompt is not None and (not isinstance(prompt, str) and not isinstance(prompt, list)):
            raise ValueError(f"`prompt` has to be of type `str` or `list` but is {type(prompt)}")

        if negative_prompt is not None and negative_prompt_embeds is not None:
            raise ValueError(
                f"Cannot forward both `negative_prompt`: {negative_prompt} and `negative_prompt_embeds`:"
                f" {negative_prompt_embeds}. Please make sure to only forward one of the two."
            )

        if prompt_embeds is not None and negative_prompt_embeds is not None:
            if prompt_embeds.shape != negative_prompt_embeds.shape:
                raise ValueError(
                    "`prompt_embeds` and `negative_prompt_embeds` must have the same shape when passed directly, but"
                    f" got: `prompt_embeds` {prompt_embeds.shape} != `negative_prompt_embeds`"
                    f" {negative_prompt_embeds.shape}."
                )

<<<<<<< HEAD
    def prepare_latents(self, batch_size, num_channels_latents, height, width, dtype, generator, latents=None):
        shape = [batch_size, num_channels_latents, height // self.vae_scale_factor, width // self.vae_scale_factor]
=======
    def prepare_latents(
        self,
        batch_size,
        num_channels_latents,
        height,
        width,
        dtype,
        generator,
        latents=None,
    ):
        shape = [
            batch_size,
            num_channels_latents,
            height // self.vae_scale_factor,
            width // self.vae_scale_factor,
        ]
>>>>>>> df4fbe3f
        if isinstance(generator, list) and len(generator) != batch_size:
            raise ValueError(
                f"You have passed a list of generators of length {len(generator)}, but requested an effective batch"
                f" size of {batch_size}. Make sure the batch size matches the length of the generators."
            )

        if latents is None:
            latents = randn_tensor(shape, generator=generator, dtype=dtype)

        # scale the initial noise by the standard deviation required by the scheduler
        latents = latents * self.scheduler.init_noise_sigma
        return latents

<<<<<<< HEAD
    def prepare_image_latents(self, image, batch_size, dtype, generator=None, do_classifier_free_guidance=False):
=======
    def prepare_image_latents(
        self,
        image,
        batch_size,
        dtype,
        generator=None,
        do_classifier_free_guidance=False,
    ):
>>>>>>> df4fbe3f
        if not isinstance(image, (paddle.Tensor, PIL.Image.Image, list)):
            raise ValueError(
                f"`image` has to be of type `paddle.Tensor`, `PIL.Image.Image` or list but is {type(image)}"
            )
        image = image.cast(dtype)

        if isinstance(generator, list):
            init_latents = [
                self.vae.encode(image[i : i + 1]).latent_dist.sample(generator[i]) for i in range(batch_size)
            ]
            init_latents = paddle.concat(init_latents, axis=0)
        else:
            init_latents = self.vae.encode(image).latent_dist.sample(generator)

        init_latents = self.vae.config.scaling_factor * init_latents

        if do_classifier_free_guidance:
            init_latents = paddle.concat([init_latents] * 2)

        return init_latents

    @paddle.no_grad()
    @replace_example_docstring(EXAMPLE_DOC_STRING)
    def __call__(
        self,
        prompt: Union[str, List[str]] = None,
        image: Union[PIL.Image.Image, List[PIL.Image.Image], paddle.Tensor] = None,
        height: Optional[int] = None,
        width: Optional[int] = None,
        num_inference_steps: int = 50,
        guidance_scale: float = 7.5,
        negative_prompt: Optional[Union[str, List[str]]] = None,
        num_images_per_prompt: Optional[int] = 1,
        eta: float = 0.0,
        generator: Optional[Union[paddle.Generator, List[paddle.Generator]]] = None,
        latents: Optional[paddle.Tensor] = None,
        prompt_embeds: Optional[paddle.Tensor] = None,
        negative_prompt_embeds: Optional[paddle.Tensor] = None,
        output_type: Optional[str] = "pil",
        return_dict: bool = True,
        callback: Optional[Callable[[int, int, paddle.Tensor], None]] = None,
        callback_steps: Optional[int] = 1,
        cross_attention_kwargs: Optional[Dict[str, Any]] = None,
        # reference
        control_name: str = "reference_only",  # "none", "reference_only", "reference_adain", "reference_adain+attn"
        attention_auto_machine_weight: float = 1.0,
        gn_auto_machine_weight: float = 1.0,
        current_style_fidelity: float = 0.5,
        resize_mode: int = -1,
    ):
        r"""
        Function invoked when calling the pipeline for generation.

        Args:
            prompt (`str` or `List[str]`, *optional*):
                The prompt or prompts to guide the image generation. If not defined, one has to pass `prompt_embeds`.
                instead.
            image (`PIL.Image.Image` or `List[PIL.Image.Image]` or `paddle.Tensor`):
                The image or images to guide the image generation.
            height (`int`, *optional*, defaults to self.unet.config.sample_size * self.vae_scale_factor):
                The height in pixels of the generated image.
            width (`int`, *optional*, defaults to self.unet.config.sample_size * self.vae_scale_factor):
                The width in pixels of the generated image.
            num_inference_steps (`int`, *optional*, defaults to 50):
                The number of denoising steps. More denoising steps usually lead to a higher quality image at the
                expense of slower inference.
            guidance_scale (`float`, *optional*, defaults to 7.5):
                Guidance scale as defined in [Classifier-Free Diffusion Guidance](https://arxiv.org/abs/2207.12598).
                `guidance_scale` is defined as `w` of equation 2. of [Imagen
                Paper](https://arxiv.org/pdf/2205.11487.pdf). Guidance scale is enabled by setting `guidance_scale >
                1`. Higher guidance scale encourages to generate images that are closely linked to the text `prompt`,
                usually at the expense of lower image quality.
            negative_prompt (`str` or `List[str]`, *optional*):
                The prompt or prompts not to guide the image generation. If not defined, one has to pass
                `negative_prompt_embeds`. instead. If not defined, one has to pass `negative_prompt_embeds`. instead.
                Ignored when not using guidance (i.e., ignored if `guidance_scale` is less than `1`).
            num_images_per_prompt (`int`, *optional*, defaults to 1):
                The number of images to generate per prompt.
            eta (`float`, *optional*, defaults to 0.0):
                Corresponds to parameter eta (η) in the DDIM paper: https://arxiv.org/abs/2010.02502. Only applies to
                [`schedulers.DDIMScheduler`], will be ignored for others.
            generator (`paddle.Generator` or `List[paddle.Generator]`, *optional*):
                One or a list of paddle generator(s) to make generation deterministic.
            latents (`paddle.Tensor`, *optional*):
                Pre-generated noisy latents, sampled from a Gaussian distribution, to be used as inputs for image
                generation. Can be used to tweak the same generation with different prompts. If not provided, a latents
                tensor will ge generated by sampling using the supplied random `generator`.
            prompt_embeds (`paddle.Tensor`, *optional*):
                Pre-generated text embeddings. Can be used to easily tweak text inputs, *e.g.* prompt weighting. If not
                provided, text embeddings will be generated from `prompt` input argument.
            negative_prompt_embeds (`paddle.Tensor`, *optional*):
                Pre-generated negative text embeddings. Can be used to easily tweak text inputs, *e.g.* prompt
                weighting. If not provided, negative_prompt_embeds will be generated from `negative_prompt` input
                argument.
            output_type (`str`, *optional*, defaults to `"pil"`):
                The output format of the generate image. Choose between
                [PIL](https://pillow.readthedocs.io/en/stable/): `PIL.Image.Image` or `np.array`.
            return_dict (`bool`, *optional*, defaults to `True`):
                Whether or not to return a [`~pipelines.stable_diffusion.StableDiffusionPipelineOutput`] instead of a
                plain tuple.
            callback (`Callable`, *optional*):
                A function that will be called every `callback_steps` steps during inference. The function will be
                called with the following arguments: `callback(step: int, timestep: int, latents: paddle.Tensor)`.
            callback_steps (`int`, *optional*, defaults to 1):
                The frequency at which the `callback` function will be called. If not specified, the callback will be
                called at every step.
            cross_attention_kwargs (`dict`, *optional*):
                A kwargs dictionary that if specified is passed along to the `AttnProcessor` as defined under
                `self.processor` in `ppdiffusers.models.cross_attention`.
        Examples:

        Returns:
            [`~pipelines.stable_diffusion.StableDiffusionPipelineOutput`] or `tuple`:
            [`~pipelines.stable_diffusion.StableDiffusionPipelineOutput`] if `return_dict` is True, otherwise a `tuple.
            When returning a tuple, the first element is a list with the generated images, and the second element is a
            list of `bool`s denoting whether the corresponding generated image likely represents "not-safe-for-work"
            (nsfw) content, according to the `safety_checker`.
        """
<<<<<<< HEAD
        assert control_name in ["none", "reference_only", "reference_adain", "reference_adain+attn"]
=======
        assert control_name in [
            "none",
            "reference_only",
            "reference_adain",
            "reference_adain+attn",
        ]
>>>>>>> df4fbe3f
        assert num_images_per_prompt == 1
        # 0. Default height and width to unet
        height = height or self.unet.config.sample_size * self.vae_scale_factor
        width = width or self.unet.config.sample_size * self.vae_scale_factor

        # 1. Check inputs. Raise error if not correct
        self.check_inputs(
<<<<<<< HEAD
            prompt, height, width, callback_steps, negative_prompt, prompt_embeds, negative_prompt_embeds
=======
            prompt,
            height,
            width,
            callback_steps,
            negative_prompt,
            prompt_embeds,
            negative_prompt_embeds,
>>>>>>> df4fbe3f
        )

        # 2. Define call parameters
        if prompt is not None and isinstance(prompt, str):
            batch_size = 1
        elif prompt is not None and isinstance(prompt, list):
            batch_size = len(prompt)
        else:
            batch_size = prompt_embeds.shape[0]

        # here `guidance_scale` is defined analog to the guidance weight `w` of equation (2)
        # of the Imagen paper: https://arxiv.org/pdf/2205.11487.pdf . `guidance_scale = 1`
        # corresponds to doing no classifier free guidance.
        do_classifier_free_guidance = guidance_scale > 1.0

        # 3. Encode input prompt
        prompt_embeds = self._encode_prompt(
            prompt,
            num_images_per_prompt,
            do_classifier_free_guidance,
            negative_prompt,
            prompt_embeds=prompt_embeds,
            negative_prompt_embeds=negative_prompt_embeds,
        )

        # 4. Prepare timesteps
        self.scheduler.set_timesteps(num_inference_steps)
        timesteps = self.scheduler.timesteps

        dtype = prompt_embeds.dtype

        # 5. Prepare latent variables
        num_channels_latents = self.unet.in_channels
        latents = self.prepare_latents(
            batch_size * num_images_per_prompt,
            num_channels_latents,
            height,
            width,
            dtype,
            generator,
            latents,
        )

        # 6. Prepare extra step kwargs. TODO: Logic should ideally just be moved out of the pipeline
        extra_step_kwargs = self.prepare_extra_step_kwargs(generator, eta)

        # 7. reference_only
        enable_attn = (
            "only" in control_name
            or "attn" in control_name
            and image is not None
            and attention_auto_machine_weight > 0
        )
        enable_gn = "adain" in control_name and image is not None and gn_auto_machine_weight > 0
        self.set_reference_only(
            attention_auto_machine_weight,
            gn_auto_machine_weight,
            current_style_fidelity,
            enable_attn,
            enable_gn,
            do_classifier_free_guidance,
        )

        if enable_attn or enable_gn:
            image = preprocess(image, resize_mode, width, height)
            image_latents = self.prepare_image_latents(
                image, batch_size, dtype, generator, do_classifier_free_guidance
            )
            prompt_embeds = prompt_embeds.tile([1 + image.shape[0], 1, 1])

        # 8. Denoising loop
        num_warmup_steps = len(timesteps) - num_inference_steps * self.scheduler.order
        with self.progress_bar(total=num_inference_steps) as progress_bar:
            for i, t in enumerate(timesteps):
                # expand the latents if we are doing classifier free guidance
                latent_model_input = paddle.concat([latents] * 2) if do_classifier_free_guidance else latents
                latent_model_input = self.scheduler.scale_model_input(latent_model_input, t)

                if enable_attn or enable_gn:
                    image_noise = randn_tensor(image_latents.shape, generator=generator, dtype=dtype)
                    image_latent_model_input = self.scheduler.scale_model_input(
                        self.scheduler.add_noise(image_latents, image_noise, t), t
                    )
                    chunk_num = 2 if do_classifier_free_guidance else 1
                    noise_pred = self.unet(
<<<<<<< HEAD
                        paddle.concat([latent_model_input, image_latent_model_input.cast(latent_model_input.dtype)]),
=======
                        paddle.concat(
                            [
                                latent_model_input,
                                image_latent_model_input.cast(latent_model_input.dtype),
                            ]
                        ),
>>>>>>> df4fbe3f
                        t,
                        encoder_hidden_states=prompt_embeds,
                        cross_attention_kwargs=cross_attention_kwargs,
                    ).sample[:chunk_num]
                else:
                    noise_pred = self.unet(
                        latent_model_input,
                        t,
                        encoder_hidden_states=prompt_embeds,
                        cross_attention_kwargs=cross_attention_kwargs,
                    ).sample

                # perform guidance
                if do_classifier_free_guidance:
                    noise_pred_uncond, noise_pred_text = noise_pred.chunk(2)
                    noise_pred = noise_pred_uncond + guidance_scale * (noise_pred_text - noise_pred_uncond)

                # compute the previous noisy sample x_t -> x_t-1
                latents = self.scheduler.step(noise_pred, t, latents, **extra_step_kwargs).prev_sample

                # call the callback, if provided
                if i == len(timesteps) - 1 or ((i + 1) > num_warmup_steps and (i + 1) % self.scheduler.order == 0):
                    progress_bar.update()
                    if callback is not None and i % callback_steps == 0:
                        callback(i, t, latents)

        if output_type == "latent":
            image = latents
            has_nsfw_concept = None
        elif output_type == "pil":
            # 9. Post-processing
            image = self.decode_latents(latents)

            # 10. Run safety checker
            image, has_nsfw_concept = self.run_safety_checker(image, prompt_embeds.dtype)

            # 11. Convert to PIL
            image = self.numpy_to_pil(image)
        else:
            # 9. Post-processing
            image = self.decode_latents(latents)

            # 10. Run safety checker
            image, has_nsfw_concept = self.run_safety_checker(image, prompt_embeds.dtype)

        if not return_dict:
            return (image, has_nsfw_concept)

        return StableDiffusionPipelineOutput(images=image, nsfw_content_detected=has_nsfw_concept)<|MERGE_RESOLUTION|>--- conflicted
+++ resolved
@@ -97,9 +97,6 @@
     return var, mean
 
 
-<<<<<<< HEAD
-def self_attn_forward(self, hidden_states, encoder_hidden_states=None, attention_mask=None, **cross_attention_kwargs):
-=======
 def self_attn_forward(
     self,
     hidden_states,
@@ -107,7 +104,6 @@
     attention_mask=None,
     **cross_attention_kwargs,
 ):
->>>>>>> df4fbe3f
     attn_output = None
 
     if getattr(self, "enable_attn", False):
@@ -841,10 +837,6 @@
                     f" {negative_prompt_embeds.shape}."
                 )
 
-<<<<<<< HEAD
-    def prepare_latents(self, batch_size, num_channels_latents, height, width, dtype, generator, latents=None):
-        shape = [batch_size, num_channels_latents, height // self.vae_scale_factor, width // self.vae_scale_factor]
-=======
     def prepare_latents(
         self,
         batch_size,
@@ -861,7 +853,6 @@
             height // self.vae_scale_factor,
             width // self.vae_scale_factor,
         ]
->>>>>>> df4fbe3f
         if isinstance(generator, list) and len(generator) != batch_size:
             raise ValueError(
                 f"You have passed a list of generators of length {len(generator)}, but requested an effective batch"
@@ -875,9 +866,6 @@
         latents = latents * self.scheduler.init_noise_sigma
         return latents
 
-<<<<<<< HEAD
-    def prepare_image_latents(self, image, batch_size, dtype, generator=None, do_classifier_free_guidance=False):
-=======
     def prepare_image_latents(
         self,
         image,
@@ -886,7 +874,6 @@
         generator=None,
         do_classifier_free_guidance=False,
     ):
->>>>>>> df4fbe3f
         if not isinstance(image, (paddle.Tensor, PIL.Image.Image, list)):
             raise ValueError(
                 f"`image` has to be of type `paddle.Tensor`, `PIL.Image.Image` or list but is {type(image)}"
@@ -1005,16 +992,12 @@
             list of `bool`s denoting whether the corresponding generated image likely represents "not-safe-for-work"
             (nsfw) content, according to the `safety_checker`.
         """
-<<<<<<< HEAD
-        assert control_name in ["none", "reference_only", "reference_adain", "reference_adain+attn"]
-=======
         assert control_name in [
             "none",
             "reference_only",
             "reference_adain",
             "reference_adain+attn",
         ]
->>>>>>> df4fbe3f
         assert num_images_per_prompt == 1
         # 0. Default height and width to unet
         height = height or self.unet.config.sample_size * self.vae_scale_factor
@@ -1022,9 +1005,6 @@
 
         # 1. Check inputs. Raise error if not correct
         self.check_inputs(
-<<<<<<< HEAD
-            prompt, height, width, callback_steps, negative_prompt, prompt_embeds, negative_prompt_embeds
-=======
             prompt,
             height,
             width,
@@ -1032,7 +1012,6 @@
             negative_prompt,
             prompt_embeds,
             negative_prompt_embeds,
->>>>>>> df4fbe3f
         )
 
         # 2. Define call parameters
@@ -1118,16 +1097,12 @@
                     )
                     chunk_num = 2 if do_classifier_free_guidance else 1
                     noise_pred = self.unet(
-<<<<<<< HEAD
-                        paddle.concat([latent_model_input, image_latent_model_input.cast(latent_model_input.dtype)]),
-=======
                         paddle.concat(
                             [
                                 latent_model_input,
                                 image_latent_model_input.cast(latent_model_input.dtype),
                             ]
                         ),
->>>>>>> df4fbe3f
                         t,
                         encoder_hidden_states=prompt_embeds,
                         cross_attention_kwargs=cross_attention_kwargs,
