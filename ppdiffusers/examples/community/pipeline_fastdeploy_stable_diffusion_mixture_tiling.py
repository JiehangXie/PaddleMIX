# Copyright (c) 2023 PaddlePaddle Authors. All Rights Reserved.
#
# Licensed under the Apache License, Version 2.0 (the "License");
# you may not use this file except in compliance with the License.
# You may obtain a copy of the License at
#
#     http://www.apache.org/licenses/LICENSE-2.0
#
# Unless required by applicable law or agreed to in writing, software
# distributed under the License is distributed on an "AS IS" BASIS,
# WITHOUT WARRANTIES OR CONDITIONS OF ANY KIND, either express or implied.
# See the License for the specific language governing permissions and
# limitations under the License.

import inspect
from copy import deepcopy
from enum import Enum
from typing import Dict, List, Optional, Tuple, Union

import numpy as np
import paddle
from tqdm.auto import tqdm

# from ppdiffusers.models import AutoencoderKL, UNet2DConditionModel
from ppdiffusers.pipeline_utils import DiffusionPipeline
from ppdiffusers.pipelines.fastdeploy_utils import (
    FastDeployDiffusionPipelineMixin,
    FastDeployRuntimeModel,
)

# from ppdiffusers.pipelines.stable_diffusion import StableDiffusionSafetyChecker
from ppdiffusers.schedulers import DDIMScheduler, LMSDiscreteScheduler, PNDMScheduler
from ppdiffusers.utils import logging

try:
    from ligo.segments import segment
<<<<<<< HEAD
    from paddlenlp.transformers import (  # CLIPTextModel,
        CLIPFeatureExtractor,
        CLIPTokenizer,
    )
=======
    from paddlenlp.transformers import CLIPFeatureExtractor  # CLIPTextModel,
    from paddlenlp.transformers import CLIPTokenizer
>>>>>>> df4fbe3f
except ImportError:
    raise ImportError("Please install paddlenlp and ligo-segments to use the mixture pipeline")
logger = logging.get_logger(__name__)


def _tile2pixel_indices(tile_row, tile_col, tile_width, tile_height, tile_row_overlap, tile_col_overlap):
    """Given a tile row and column numbers returns the range of pixels affected by that tiles in the overall image

    Returns a tuple with:
        - Starting coordinates of rows in pixel space
        - Ending coordinates of rows in pixel space
        - Starting coordinates of columns in pixel space
        - Ending coordinates of columns in pixel space
    """
    px_row_init = 0 if tile_row == 0 else tile_row * (tile_height - tile_row_overlap)
    px_row_end = px_row_init + tile_height
    px_col_init = 0 if tile_col == 0 else tile_col * (tile_width - tile_col_overlap)
    px_col_end = px_col_init + tile_width
    return px_row_init, px_row_end, px_col_init, px_col_end


def _pixel2latent_indices(px_row_init, px_row_end, px_col_init, px_col_end):
    """Translates coordinates in pixel space to coordinates in latent space"""
    return px_row_init // 8, px_row_end // 8, px_col_init // 8, px_col_end // 8


def _tile2latent_indices(tile_row, tile_col, tile_width, tile_height, tile_row_overlap, tile_col_overlap):
    """Given a tile row and column numbers returns the range of latents affected by that tiles in the overall image

    Returns a tuple with:
        - Starting coordinates of rows in latent space
        - Ending coordinates of rows in latent space
        - Starting coordinates of columns in latent space
        - Ending coordinates of columns in latent space
    """
    px_row_init, px_row_end, px_col_init, px_col_end = _tile2pixel_indices(
        tile_row, tile_col, tile_width, tile_height, tile_row_overlap, tile_col_overlap
    )
    return _pixel2latent_indices(px_row_init, px_row_end, px_col_init, px_col_end)


def _tile2latent_exclusive_indices(
<<<<<<< HEAD
    tile_row, tile_col, tile_width, tile_height, tile_row_overlap, tile_col_overlap, rows, columns
=======
    tile_row,
    tile_col,
    tile_width,
    tile_height,
    tile_row_overlap,
    tile_col_overlap,
    rows,
    columns,
>>>>>>> df4fbe3f
):
    """Given a tile row and column numbers returns the range of latents affected only by that tile in the overall image

    Returns a tuple with:
        - Starting coordinates of rows in latent space
        - Ending coordinates of rows in latent space
        - Starting coordinates of columns in latent space
        - Ending coordinates of columns in latent space
    """
    row_init, row_end, col_init, col_end = _tile2latent_indices(
        tile_row, tile_col, tile_width, tile_height, tile_row_overlap, tile_col_overlap
    )
    row_segment = segment(row_init, row_end)
    col_segment = segment(col_init, col_end)
    # Iterate over the rest of tiles, clipping the region for the current tile
    for row in range(rows):
        for column in range(columns):
            if row != tile_row and column != tile_col:
<<<<<<< HEAD
                (clip_row_init, clip_row_end, clip_col_init, clip_col_end) = _tile2latent_indices(
                    row, column, tile_width, tile_height, tile_row_overlap, tile_col_overlap
=======
                (clip_row_init, clip_row_end, clip_col_init, clip_col_end,) = _tile2latent_indices(
                    row,
                    column,
                    tile_width,
                    tile_height,
                    tile_row_overlap,
                    tile_col_overlap,
>>>>>>> df4fbe3f
                )
                row_segment = row_segment - segment(clip_row_init, clip_row_end)
                col_segment = col_segment - segment(clip_col_init, clip_col_end)
    # return row_init, row_end, col_init, col_end
    return row_segment[0], row_segment[1], col_segment[0], col_segment[1]


class StableDiffusionExtrasMixin:
    """Mixin providing additional convenience method to Stable Diffusion pipelines"""

    def _decode_vae_latents(self, latents: paddle.Tensor, infer_op=None, **kwargs):
        latents_shape = latents.shape
        output_shape = [
            latents_shape[0],
            4,
            latents_shape[2] * self.vae_scale_factor,
            latents_shape[3] * self.vae_scale_factor,
        ]
        images_vae = self.vae_decoder(
            latent_sample=latents,
            infer_op=infer_op,
            output_shape=output_shape,
        )[0]

        return images_vae

    def decode_latents(self, latents, cpu_vae=False):
        """Decodes a given array of latents into pixel space"""
        # scale and decode the image latents with vae
        if cpu_vae:
            lat = deepcopy(latents).cpu()
            vae = deepcopy(self.vae).cpu()
        else:
            lat = latents
            vae = self.vae
        lat = 1 / 0.18215 * lat
        image = vae.decode(lat).sample
        image = (image / 2 + 0.5).clip(min=0, max=1)
        image = image.cpu().transpose(perm=[0, 2, 3, 1]).numpy()
        return self.numpy_to_pil(image)


class FastDeployStableDiffusionTilingPipeline(
    DiffusionPipeline, StableDiffusionExtrasMixin, FastDeployDiffusionPipelineMixin
):
    def __init__(
        self,
        vae_encoder: FastDeployRuntimeModel,
        vae_decoder: FastDeployRuntimeModel,
        text_encoder: FastDeployRuntimeModel,
        tokenizer: CLIPTokenizer,
        unet: FastDeployRuntimeModel,
        scheduler: Union[DDIMScheduler, PNDMScheduler],
        safety_checker: FastDeployRuntimeModel,
        feature_extractor: CLIPFeatureExtractor,
    ):
        super().__init__()
        self.register_modules(
            vae_encoder=vae_encoder,
            vae_decoder=vae_decoder,
            text_encoder=text_encoder,
            tokenizer=tokenizer,
            unet=unet,
            scheduler=scheduler,
            safety_checker=safety_checker,
            feature_extractor=feature_extractor,
        )
        self.post_init()

    class SeedTilesMode(Enum):
        """Modes in which the latents of a particular tile can be re-seeded"""

        FULL = "full"
        EXCLUSIVE = "exclusive"

    @paddle.no_grad()
    def __call__(
        self,
        prompt: Union[str, List[List[str]]],
        num_inference_steps: Optional[int] = 50,
        guidance_scale: Optional[float] = 7.5,
        eta: Optional[float] = 0.0,
        seed: Optional[int] = None,
        tile_height: Optional[int] = 512,
        tile_width: Optional[int] = 512,
        tile_row_overlap: Optional[int] = 256,
        tile_col_overlap: Optional[int] = 256,
        guidance_scale_tiles: Optional[List[List[float]]] = None,
        seed_tiles: Optional[List[List[int]]] = None,
        seed_tiles_mode: Optional[Union[str, List[List[str]]]] = "full",
        seed_reroll_regions: Optional[List[Tuple[int, int, int, int, int]]] = None,
        # parse_prompt_type: Optional[str] = "lpw",
        # max_embeddings_multiples: Optional[int] = 3,
        infer_op_dict: Dict[str, str] = None,
    ):
        """
        Function to run the diffusion pipeline with tiling support.

        Args:
            prompt: either a single string (no tiling) or a list of lists with all the prompts to use (one list for each row of tiles). This will also define the tiling structure.
            num_inference_steps: number of diffusions steps.
            guidance_scale: classifier-free guidance.
            seed: general random seed to initialize latents.
            tile_height: height in pixels of each grid tile.
            tile_width: width in pixels of each grid tile.
            tile_row_overlap: number of overlap pixels between tiles in consecutive rows.
            tile_col_overlap: number of overlap pixels between tiles in consecutive columns.
            guidance_scale_tiles: specific weights for classifier-free guidance in each tile.
            guidance_scale_tiles: specific weights for classifier-free guidance in each tile. If None, the value provided in guidance_scale will be used.
            seed_tiles: specific seeds for the initialization latents in each tile. These will override the latents generated for the whole canvas using the standard seed parameter.
            seed_tiles_mode: either "full" "exclusive". If "full", all the latents affected by the tile be overriden. If "exclusive", only the latents that are affected exclusively by this tile (and no other tiles) will be overrriden.
            seed_reroll_regions: a list of tuples in the form (start row, end row, start column, end column, seed) defining regions in pixel space for which the latents will be overriden using the given seed. Takes priority over seed_tiles.
            # cpu_vae: the decoder from latent space to pixel space can require too mucho GPU RAM for large images. If you find out of memory errors at the end of the generation process, try setting this parameter to True to run the decoder in CPU. Slower, but should run without memory issues.
            # parse_prompt_type: This parameter specifies the type of prompt parsing to be performed. Choosen from: "None", "lpw", "raw", "webui".
            # max_embeddings_multiples: This parameter determines the maximum number of embeddings that can be generated. The value of 3 suggests that the maximum number of embeddings allowed will be three times the size of the original number.
            infer_op_dict: The parameter infer_op_dict is a dictionary that maps module to it's inference op. The purpose of this dictionary is to store inferred operations or operations that have been deduced or determined during some process. The op are choosen from the following: 'None', 'zero_copy_infer', 'raw'.

        Examples:

        Returns:
            A PIL image with the generated image.

        """
        infer_op_dict = self.prepare_infer_op_dict(infer_op_dict)

        if not isinstance(prompt, list) or not all(isinstance(row, list) for row in prompt):
            raise ValueError(f"`prompt` has to be a list of lists but is {type(prompt)}")
        grid_rows = len(prompt)
        grid_cols = len(prompt[0])
        if not all(len(row) == grid_cols for row in prompt):
            raise ValueError("All prompt rows must have the same number of prompt columns")
        if not isinstance(seed_tiles_mode, str) and (
            not isinstance(seed_tiles_mode, list) or not all(isinstance(row, list) for row in seed_tiles_mode)
        ):
            raise ValueError(f"`seed_tiles_mode` has to be a string or list of lists but is {type(prompt)}")
        if isinstance(seed_tiles_mode, str):
            seed_tiles_mode = [[seed_tiles_mode for _ in range(len(row))] for row in prompt]
        modes = [mode.value for mode in self.SeedTilesMode]
        if any(mode not in modes for row in seed_tiles_mode for mode in row):
            raise ValueError(f"Seed tiles mode must be one of {modes}")
        if seed_reroll_regions is None:
            seed_reroll_regions = []
        batch_size = 1

        # create original noisy latents using the timesteps
        height = tile_height + (grid_rows - 1) * (tile_height - tile_row_overlap)
        width = tile_width + (grid_cols - 1) * (tile_width - tile_col_overlap)
<<<<<<< HEAD
        latents_shape = (batch_size, self.vae_decoder_num_latent_channels, height // 8, width // 8)
=======
        latents_shape = (
            batch_size,
            self.vae_decoder_num_latent_channels,
            height // 8,
            width // 8,
        )
>>>>>>> df4fbe3f
        generator = paddle.Generator().manual_seed(seed)
        latents = paddle.randn(shape=latents_shape, generator=generator)

        # overwrite latents for specific tiles if provided
        if seed_tiles is not None:
            for row in range(grid_rows):
                for col in range(grid_cols):
                    seed_tile = seed_tiles[row][col]
                    if seed_tile is not None:
                        mode = seed_tiles_mode[row][col]
                        if mode == self.SeedTilesMode.FULL.value:
                            row_init, row_end, col_init, col_end = _tile2latent_indices(
<<<<<<< HEAD
                                row, col, tile_width, tile_height, tile_row_overlap, tile_col_overlap
=======
                                row,
                                col,
                                tile_width,
                                tile_height,
                                tile_row_overlap,
                                tile_col_overlap,
>>>>>>> df4fbe3f
                            )
                        else:
                            (row_init, row_end, col_init, col_end,) = _tile2latent_exclusive_indices(
                                row,
                                col,
                                tile_width,
                                tile_height,
                                tile_row_overlap,
                                tile_col_overlap,
                                grid_rows,
                                grid_cols,
                            )
                        tile_generator = paddle.Generator().manual_seed(seed_tile)
<<<<<<< HEAD
                        tile_shape = latents_shape[0], latents_shape[1], row_end - row_init, col_end - col_init
=======
                        tile_shape = (
                            latents_shape[0],
                            latents_shape[1],
                            row_end - row_init,
                            col_end - col_init,
                        )
>>>>>>> df4fbe3f
                        latents[:, :, row_init:row_end, col_init:col_end] = paddle.randn(
                            shape=tile_shape, generator=tile_generator
                        )

        # overwrite again for seed reroll regions
        for row_init, row_end, col_init, col_end, seed_reroll in seed_reroll_regions:
            row_init, row_end, col_init, col_end = _pixel2latent_indices(
                row_init, row_end, col_init, col_end
            )  # to latent space coordinates
            reroll_generator = paddle.Generator().manual_seed(seed_reroll)
<<<<<<< HEAD
            region_shape = latents_shape[0], latents_shape[1], row_end - row_init, col_end - col_init
=======
            region_shape = (
                latents_shape[0],
                latents_shape[1],
                row_end - row_init,
                col_end - col_init,
            )
>>>>>>> df4fbe3f
            latents[:, :, row_init:row_end, col_init:col_end] = paddle.randn(
                shape=region_shape, generator=reroll_generator
            )

        # Prepare scheduler
        accepts_offset = "offset" in set(inspect.signature(self.scheduler.set_timesteps).parameters.keys())
        extra_set_kwargs = {}
        if accepts_offset:
            extra_set_kwargs["offset"] = 1
        self.scheduler.set_timesteps(num_inference_steps, **extra_set_kwargs)
        # if we use LMSDiscreteScheduler, let's make sure latents are multiplied by sigmas
        if isinstance(self.scheduler, LMSDiscreteScheduler):
            latents = latents * self.scheduler.sigmas[0]

        # get prompts text embeddings
        text_input = [
            [
                self.tokenizer(
                    col,
                    padding="max_length",
                    max_length=self.tokenizer.model_max_length,
                    truncation=True,
                    return_tensors="pd",
                )
                for col in row
            ]
            for row in prompt
        ]
        text_embeddings = [
            [self.text_encoder(input_ids=col.input_ids.astype(np.int64))[0] for col in row] for row in text_input
        ]

        # here `guidance_scale` is defined analog to the guidance weight `w` of equation (2)
        # of the Imagen paper: https://arxiv.org/pdf/2205.11487.pdf . `guidance_scale = 1`
        # corresponds to doing no classifier free guidance.
        do_classifier_free_guidance = guidance_scale > 1.0
        # get unconditional embeddings for classifier free guidance
        if do_classifier_free_guidance:
            for i in range(grid_rows):
                for j in range(grid_cols):
                    max_length = text_input[i][j].input_ids.shape[-1]
                    uncond_input = self.tokenizer(
<<<<<<< HEAD
                        [""] * batch_size, padding="max_length", max_length=max_length, return_tensors="pd"
=======
                        [""] * batch_size,
                        padding="max_length",
                        max_length=max_length,
                        return_tensors="pd",
>>>>>>> df4fbe3f
                    )
                    uncond_embeddings = self.text_encoder(input_ids=uncond_input.input_ids.astype(np.int64))[0]

                    # For classifier free guidance, we need to do two forward passes.
                    # Here we concatenate the unconditional and text embeddings into a single batch
                    # to avoid doing two forward passes
                    text_embeddings[i][j] = paddle.concat(x=[uncond_embeddings, text_embeddings[i][j]])

        # prepare extra kwargs for the scheduler step, since not all schedulers have the same signature
        # eta (η) is only used with the DDIMScheduler, it will be ignored for other schedulers.
        # eta corresponds to η in DDIM paper: https://arxiv.org/abs/2010.02502
        # and should be between [0, 1]
        accepts_eta = "eta" in set(inspect.signature(self.scheduler.step).parameters.keys())
        extra_step_kwargs = {}
        if accepts_eta:
            extra_step_kwargs["eta"] = eta

        # Mask for tile weights strenght
        tile_weights = self._gaussian_weights(tile_width, tile_height, batch_size)

        # Diffusion timesteps
        is_scheduler_support_step_index = self.is_scheduler_support_step_index()
        for i, t in tqdm(enumerate(self.scheduler.timesteps)):
            t = t.cast("float32")
            # Diffuse each tile
            noise_preds = []
            for row in range(grid_rows):
                noise_preds_row = []
                for col in range(grid_cols):
<<<<<<< HEAD
                    px_row_init, px_row_end, px_col_init, px_col_end = _tile2latent_indices(
                        row, col, tile_width, tile_height, tile_row_overlap, tile_col_overlap
=======
                    (px_row_init, px_row_end, px_col_init, px_col_end,) = _tile2latent_indices(
                        row,
                        col,
                        tile_width,
                        tile_height,
                        tile_row_overlap,
                        tile_col_overlap,
>>>>>>> df4fbe3f
                    )
                    tile_latents = latents[:, :, px_row_init:px_row_end, px_col_init:px_col_end]
                    # expand the latents if we are doing classifier free guidance
                    latent_model_input = (
                        paddle.concat(x=[tile_latents] * 2) if do_classifier_free_guidance else tile_latents
                    )
                    if is_scheduler_support_step_index:
                        latent_model_input = self.scheduler.scale_model_input(latent_model_input, t, step_index=i)
                    else:
                        latent_model_input = self.scheduler.scale_model_input(latent_model_input, t)
                    # predict the noise residual
                    unet_inputs = dict(
                        sample=latent_model_input,
                        timestep=t,
                        encoder_hidden_states=text_embeddings[row][col],
                        infer_op=infer_op_dict.get("unet", None),
                        output_shape=latent_model_input.shape,
                    )
                    noise_pred = self.unet(**unet_inputs)[0]

                    # perform guidance
                    if do_classifier_free_guidance:
                        noise_pred_uncond, noise_pred_text = noise_pred.chunk(chunks=2)
                        guidance = (
                            guidance_scale
                            if guidance_scale_tiles is None or guidance_scale_tiles[row][col] is None
                            else guidance_scale_tiles[row][col]
                        )
                        noise_pred_tile = noise_pred_uncond + guidance * (noise_pred_text - noise_pred_uncond)
                        noise_preds_row.append(noise_pred_tile)
                noise_preds.append(noise_preds_row)
            # Stitch noise predictions for all tiles
            noise_pred = paddle.zeros(shape=latents.shape)
            contributors = paddle.zeros(shape=latents.shape)
            # Add each tile contribution to overall latents
            for row in range(grid_rows):
                for col in range(grid_cols):
<<<<<<< HEAD
                    px_row_init, px_row_end, px_col_init, px_col_end = _tile2latent_indices(
                        row, col, tile_width, tile_height, tile_row_overlap, tile_col_overlap
=======
                    (px_row_init, px_row_end, px_col_init, px_col_end,) = _tile2latent_indices(
                        row,
                        col,
                        tile_width,
                        tile_height,
                        tile_row_overlap,
                        tile_col_overlap,
>>>>>>> df4fbe3f
                    )
                    noise_pred[:, :, px_row_init:px_row_end, px_col_init:px_col_end] += (
                        noise_preds[row][col] * tile_weights
                    )
                    contributors[:, :, px_row_init:px_row_end, px_col_init:px_col_end] += tile_weights
            # Average overlapping areas with more than 1 contributor
            noise_pred /= contributors
            # compute the previous noisy sample x_t -> x_t-1
            if is_scheduler_support_step_index:
                latents = self.scheduler.step(
<<<<<<< HEAD
                    noise_pred, t, latents, step_index=i, return_pred_original_sample=False
=======
                    noise_pred,
                    t,
                    latents,
                    step_index=i,
                    return_pred_original_sample=False,
>>>>>>> df4fbe3f
                ).prev_sample
            else:
                latents = self.scheduler.step(noise_pred, t, latents).prev_sample
            if i == len(self.scheduler.timesteps) - 1:
                # sync for accuracy it/s measure
                paddle.device.cuda.synchronize()

        # scale and decode the image latents with vae
        image = self._decode_vae_latents(latents)
        image = (image / 2 + 0.5).clip(min=0, max=1)
        image = image.cpu().transpose(perm=[0, 2, 3, 1]).numpy()
        image = self.numpy_to_pil(image)
        return {"images": image}

    def _gaussian_weights(self, tile_width, tile_height, nbatches):
        """Generates a gaussian mask of weights for tile contributions"""
        import numpy as np
        from numpy import exp, pi, sqrt

        latent_width = tile_width // 8
        latent_height = tile_height // 8
        var = 0.01
        midpoint = (latent_width - 1) / 2
        x_probs = [
            (exp(-(x - midpoint) * (x - midpoint) / (latent_width * latent_width) / (2 * var)) / sqrt(2 * pi * var))
            for x in range(latent_width)
        ]
        midpoint = latent_height / 2
        y_probs = [
            (exp(-(y - midpoint) * (y - midpoint) / (latent_height * latent_height) / (2 * var)) / sqrt(2 * pi * var))
            for y in range(latent_height)
        ]
        weights = np.outer(y_probs, x_probs)
        return paddle.tile(
            x=paddle.to_tensor(data=weights),
            repeat_times=(nbatches, self.vae_decoder_num_latent_channels, 1, 1),
        )<|MERGE_RESOLUTION|>--- conflicted
+++ resolved
@@ -34,15 +34,8 @@
 
 try:
     from ligo.segments import segment
-<<<<<<< HEAD
-    from paddlenlp.transformers import (  # CLIPTextModel,
-        CLIPFeatureExtractor,
-        CLIPTokenizer,
-    )
-=======
     from paddlenlp.transformers import CLIPFeatureExtractor  # CLIPTextModel,
     from paddlenlp.transformers import CLIPTokenizer
->>>>>>> df4fbe3f
 except ImportError:
     raise ImportError("Please install paddlenlp and ligo-segments to use the mixture pipeline")
 logger = logging.get_logger(__name__)
@@ -85,9 +78,6 @@
 
 
 def _tile2latent_exclusive_indices(
-<<<<<<< HEAD
-    tile_row, tile_col, tile_width, tile_height, tile_row_overlap, tile_col_overlap, rows, columns
-=======
     tile_row,
     tile_col,
     tile_width,
@@ -96,7 +86,6 @@
     tile_col_overlap,
     rows,
     columns,
->>>>>>> df4fbe3f
 ):
     """Given a tile row and column numbers returns the range of latents affected only by that tile in the overall image
 
@@ -115,10 +104,6 @@
     for row in range(rows):
         for column in range(columns):
             if row != tile_row and column != tile_col:
-<<<<<<< HEAD
-                (clip_row_init, clip_row_end, clip_col_init, clip_col_end) = _tile2latent_indices(
-                    row, column, tile_width, tile_height, tile_row_overlap, tile_col_overlap
-=======
                 (clip_row_init, clip_row_end, clip_col_init, clip_col_end,) = _tile2latent_indices(
                     row,
                     column,
@@ -126,7 +111,6 @@
                     tile_height,
                     tile_row_overlap,
                     tile_col_overlap,
->>>>>>> df4fbe3f
                 )
                 row_segment = row_segment - segment(clip_row_init, clip_row_end)
                 col_segment = col_segment - segment(clip_col_init, clip_col_end)
@@ -274,16 +258,12 @@
         # create original noisy latents using the timesteps
         height = tile_height + (grid_rows - 1) * (tile_height - tile_row_overlap)
         width = tile_width + (grid_cols - 1) * (tile_width - tile_col_overlap)
-<<<<<<< HEAD
-        latents_shape = (batch_size, self.vae_decoder_num_latent_channels, height // 8, width // 8)
-=======
         latents_shape = (
             batch_size,
             self.vae_decoder_num_latent_channels,
             height // 8,
             width // 8,
         )
->>>>>>> df4fbe3f
         generator = paddle.Generator().manual_seed(seed)
         latents = paddle.randn(shape=latents_shape, generator=generator)
 
@@ -296,16 +276,12 @@
                         mode = seed_tiles_mode[row][col]
                         if mode == self.SeedTilesMode.FULL.value:
                             row_init, row_end, col_init, col_end = _tile2latent_indices(
-<<<<<<< HEAD
-                                row, col, tile_width, tile_height, tile_row_overlap, tile_col_overlap
-=======
                                 row,
                                 col,
                                 tile_width,
                                 tile_height,
                                 tile_row_overlap,
                                 tile_col_overlap,
->>>>>>> df4fbe3f
                             )
                         else:
                             (row_init, row_end, col_init, col_end,) = _tile2latent_exclusive_indices(
@@ -319,16 +295,12 @@
                                 grid_cols,
                             )
                         tile_generator = paddle.Generator().manual_seed(seed_tile)
-<<<<<<< HEAD
-                        tile_shape = latents_shape[0], latents_shape[1], row_end - row_init, col_end - col_init
-=======
                         tile_shape = (
                             latents_shape[0],
                             latents_shape[1],
                             row_end - row_init,
                             col_end - col_init,
                         )
->>>>>>> df4fbe3f
                         latents[:, :, row_init:row_end, col_init:col_end] = paddle.randn(
                             shape=tile_shape, generator=tile_generator
                         )
@@ -339,16 +311,12 @@
                 row_init, row_end, col_init, col_end
             )  # to latent space coordinates
             reroll_generator = paddle.Generator().manual_seed(seed_reroll)
-<<<<<<< HEAD
-            region_shape = latents_shape[0], latents_shape[1], row_end - row_init, col_end - col_init
-=======
             region_shape = (
                 latents_shape[0],
                 latents_shape[1],
                 row_end - row_init,
                 col_end - col_init,
             )
->>>>>>> df4fbe3f
             latents[:, :, row_init:row_end, col_init:col_end] = paddle.randn(
                 shape=region_shape, generator=reroll_generator
             )
@@ -391,14 +359,10 @@
                 for j in range(grid_cols):
                     max_length = text_input[i][j].input_ids.shape[-1]
                     uncond_input = self.tokenizer(
-<<<<<<< HEAD
-                        [""] * batch_size, padding="max_length", max_length=max_length, return_tensors="pd"
-=======
                         [""] * batch_size,
                         padding="max_length",
                         max_length=max_length,
                         return_tensors="pd",
->>>>>>> df4fbe3f
                     )
                     uncond_embeddings = self.text_encoder(input_ids=uncond_input.input_ids.astype(np.int64))[0]
 
@@ -428,10 +392,6 @@
             for row in range(grid_rows):
                 noise_preds_row = []
                 for col in range(grid_cols):
-<<<<<<< HEAD
-                    px_row_init, px_row_end, px_col_init, px_col_end = _tile2latent_indices(
-                        row, col, tile_width, tile_height, tile_row_overlap, tile_col_overlap
-=======
                     (px_row_init, px_row_end, px_col_init, px_col_end,) = _tile2latent_indices(
                         row,
                         col,
@@ -439,7 +399,6 @@
                         tile_height,
                         tile_row_overlap,
                         tile_col_overlap,
->>>>>>> df4fbe3f
                     )
                     tile_latents = latents[:, :, px_row_init:px_row_end, px_col_init:px_col_end]
                     # expand the latents if we are doing classifier free guidance
@@ -477,10 +436,6 @@
             # Add each tile contribution to overall latents
             for row in range(grid_rows):
                 for col in range(grid_cols):
-<<<<<<< HEAD
-                    px_row_init, px_row_end, px_col_init, px_col_end = _tile2latent_indices(
-                        row, col, tile_width, tile_height, tile_row_overlap, tile_col_overlap
-=======
                     (px_row_init, px_row_end, px_col_init, px_col_end,) = _tile2latent_indices(
                         row,
                         col,
@@ -488,7 +443,6 @@
                         tile_height,
                         tile_row_overlap,
                         tile_col_overlap,
->>>>>>> df4fbe3f
                     )
                     noise_pred[:, :, px_row_init:px_row_end, px_col_init:px_col_end] += (
                         noise_preds[row][col] * tile_weights
@@ -499,15 +453,11 @@
             # compute the previous noisy sample x_t -> x_t-1
             if is_scheduler_support_step_index:
                 latents = self.scheduler.step(
-<<<<<<< HEAD
-                    noise_pred, t, latents, step_index=i, return_pred_original_sample=False
-=======
                     noise_pred,
                     t,
                     latents,
                     step_index=i,
                     return_pred_original_sample=False,
->>>>>>> df4fbe3f
                 ).prev_sample
             else:
                 latents = self.scheduler.step(noise_pred, t, latents).prev_sample
