# Copyright (c) 2023 PaddlePaddle Authors. All Rights Reserved.
# Copyright 2023 The HuggingFace Team. All rights reserved.
#
# Licensed under the Apache License, Version 2.0 (the "License");
# you may not use this file except in compliance with the License.
# You may obtain a copy of the License at
#
#     http://www.apache.org/licenses/LICENSE-2.0
#
# Unless required by applicable law or agreed to in writing, software
# distributed under the License is distributed on an "AS IS" BASIS,
# WITHOUT WARRANTIES OR CONDITIONS OF ANY KIND, either express or implied.
# See the License for the specific language governing permissions and
# limitations under the License.

import random

import cv2
import gradio as gr
import paddle
from annotator.openpose import OpenposePaddleDetector
from annotator.util import HWC3, resize_image
from paddlenlp.trainer import set_seed as seed_everything

from ppdiffusers import ControlNetModel, StableDiffusionControlNetPipeline

apply_openpose = OpenposePaddleDetector()

controlnet = ControlNetModel.from_pretrained("lllyasviel/sd-controlnet-openpose")
pipe = StableDiffusionControlNetPipeline.from_pretrained(
    "runwayml/stable-diffusion-v1-5", controlnet=controlnet, safety_checker=None
)


def process(
    input_image,
    hand,
    prompt,
    a_prompt,
    n_prompt,
    num_samples,
    image_resolution,
    detect_resolution,
    ddim_steps,
    guess_mode,
    strength,
    scale,
    seed,
    eta,
):
    with paddle.no_grad():
        input_image = HWC3(input_image)
        detected_map, _ = apply_openpose(input_image, detect_resolution, hand)
        detected_map = HWC3(detected_map)
        img = resize_image(input_image, image_resolution)
        H, W, C = img.shape
        detected_map = cv2.resize(detected_map, (W, H), interpolation=cv2.INTER_NEAREST)

        control = paddle.to_tensor(detected_map.copy(), dtype=paddle.float32) / 255.0
        control = control.unsqueeze(0).transpose([0, 3, 1, 2])

        control_scales = (
            [strength * (0.825 ** float(12 - i)) for i in range(13)] if guess_mode else ([strength] * 13)
        )  # Magic number. IDK why. Perhaps because 0.825**12<0.01 but 0.826**12>0.01
        if seed == -1:
            seed = random.randint(0, 65535)
        seed_everything(seed)
        results = []
        for _ in range(num_samples):
            img = pipe(
                prompt + ", " + a_prompt,
                negative_prompt=n_prompt,
                image=control,
                num_inference_steps=ddim_steps,
                height=H,
                width=W,
                eta=eta,
                controlnet_conditioning_scale=control_scales,
                guidance_scale=scale,
            ).images[0]
            results.append(img)

    return [detected_map] + results


block = gr.Blocks().queue()
with block:
    with gr.Row():
        gr.Markdown("## Control Stable Diffusion with Human Pose")
    with gr.Row():
        with gr.Column():
            input_image = gr.Image(source="upload", type="numpy")
            hand = gr.Checkbox(label="detect hand", value=False)
            prompt = gr.Textbox(label="Prompt")
            run_button = gr.Button(label="Run")
            with gr.Accordion("Advanced options", open=False):
                num_samples = gr.Slider(label="Images", minimum=1, maximum=12, value=1, step=1)
<<<<<<< HEAD
                image_resolution = gr.Slider(label="Image Resolution", minimum=256, maximum=768, value=512, step=64)
                strength = gr.Slider(label="Control Strength", minimum=0.0, maximum=2.0, value=1.0, step=0.01)
                guess_mode = gr.Checkbox(label="Guess Mode", value=False)
                detect_resolution = gr.Slider(
                    label="OpenPose Resolution", minimum=128, maximum=1024, value=512, step=1
                )
                ddim_steps = gr.Slider(label="Steps", minimum=1, maximum=100, value=20, step=1)
                scale = gr.Slider(label="Guidance Scale", minimum=0.1, maximum=30.0, value=9.0, step=0.1)
=======
                image_resolution = gr.Slider(
                    label="Image Resolution",
                    minimum=256,
                    maximum=768,
                    value=512,
                    step=64,
                )
                strength = gr.Slider(
                    label="Control Strength",
                    minimum=0.0,
                    maximum=2.0,
                    value=1.0,
                    step=0.01,
                )
                guess_mode = gr.Checkbox(label="Guess Mode", value=False)
                detect_resolution = gr.Slider(
                    label="OpenPose Resolution",
                    minimum=128,
                    maximum=1024,
                    value=512,
                    step=1,
                )
                ddim_steps = gr.Slider(label="Steps", minimum=1, maximum=100, value=20, step=1)
                scale = gr.Slider(
                    label="Guidance Scale",
                    minimum=0.1,
                    maximum=30.0,
                    value=9.0,
                    step=0.1,
                )
>>>>>>> df4fbe3f
                seed = gr.Slider(label="Seed", minimum=-1, maximum=2147483647, step=1, randomize=True)
                eta = gr.Number(label="eta (DDIM)", value=0.0)
                a_prompt = gr.Textbox(label="Added Prompt", value="best quality, extremely detailed")
                n_prompt = gr.Textbox(
                    label="Negative Prompt",
                    value="longbody, lowres, bad anatomy, bad hands, missing fingers, extra digit, fewer digits, cropped, worst quality, low quality",
                )
        with gr.Column():
            result_gallery = gr.Gallery(label="Output", show_label=False, elem_id="gallery").style(
                grid=2, height="auto"
            )
    ips = [
        input_image,
        hand,
        prompt,
        a_prompt,
        n_prompt,
        num_samples,
        image_resolution,
        detect_resolution,
        ddim_steps,
        guess_mode,
        strength,
        scale,
        seed,
        eta,
    ]
    run_button.click(fn=process, inputs=ips, outputs=[result_gallery])

block.launch(server_name="0.0.0.0", server_port=8225)<|MERGE_RESOLUTION|>--- conflicted
+++ resolved
@@ -95,16 +95,6 @@
             run_button = gr.Button(label="Run")
             with gr.Accordion("Advanced options", open=False):
                 num_samples = gr.Slider(label="Images", minimum=1, maximum=12, value=1, step=1)
-<<<<<<< HEAD
-                image_resolution = gr.Slider(label="Image Resolution", minimum=256, maximum=768, value=512, step=64)
-                strength = gr.Slider(label="Control Strength", minimum=0.0, maximum=2.0, value=1.0, step=0.01)
-                guess_mode = gr.Checkbox(label="Guess Mode", value=False)
-                detect_resolution = gr.Slider(
-                    label="OpenPose Resolution", minimum=128, maximum=1024, value=512, step=1
-                )
-                ddim_steps = gr.Slider(label="Steps", minimum=1, maximum=100, value=20, step=1)
-                scale = gr.Slider(label="Guidance Scale", minimum=0.1, maximum=30.0, value=9.0, step=0.1)
-=======
                 image_resolution = gr.Slider(
                     label="Image Resolution",
                     minimum=256,
@@ -135,7 +125,6 @@
                     value=9.0,
                     step=0.1,
                 )
->>>>>>> df4fbe3f
                 seed = gr.Slider(label="Seed", minimum=-1, maximum=2147483647, step=1, randomize=True)
                 eta = gr.Number(label="eta (DDIM)", value=0.0)
                 a_prompt = gr.Textbox(label="Added Prompt", value="best quality, extremely detailed")
