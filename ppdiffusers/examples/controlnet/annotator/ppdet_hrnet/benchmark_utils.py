--- conflicted
+++ resolved
@@ -31,11 +31,7 @@
         data_info: dict = {},
         perf_info: dict = {},
         resource_info: dict = {},
-<<<<<<< HEAD
-        **kwargs
-=======
         **kwargs,
->>>>>>> df4fbe3f
     ):
         """
         Construct PaddleInferBenchmark Class to format logs.
