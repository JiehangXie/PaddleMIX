# Copyright (c) 2023 PaddlePaddle Authors. All Rights Reserved.
# Copyright 2023 The HuggingFace Team. All rights reserved.
#
# Licensed under the Apache License, Version 2.0 (the "License");
# you may not use this file except in compliance with the License.
# You may obtain a copy of the License at
#
#     http://www.apache.org/licenses/LICENSE-2.0
#
# Unless required by applicable law or agreed to in writing, software
# distributed under the License is distributed on an "AS IS" BASIS,
# WITHOUT WARRANTIES OR CONDITIONS OF ANY KIND, either express or implied.
# See the License for the specific language governing permissions and
# limitations under the License.

import os

import cv2
import numpy as np
import paddle

from ..util import annotator_ckpts_path


class Network(paddle.nn.Layer):
    def __init__(self, model_path=None):
        super().__init__()

        self.netVggOne = paddle.nn.Sequential(
            paddle.nn.Conv2D(in_channels=3, out_channels=64, kernel_size=3, stride=1, padding=1),
            paddle.nn.ReLU(),
            paddle.nn.Conv2D(in_channels=64, out_channels=64, kernel_size=3, stride=1, padding=1),
            paddle.nn.ReLU(),
        )

        self.netVggTwo = paddle.nn.Sequential(
            paddle.nn.MaxPool2D(kernel_size=2, stride=2),
            paddle.nn.Conv2D(in_channels=64, out_channels=128, kernel_size=3, stride=1, padding=1),
            paddle.nn.ReLU(),
            paddle.nn.Conv2D(in_channels=128, out_channels=128, kernel_size=3, stride=1, padding=1),
            paddle.nn.ReLU(),
        )

        self.netVggThr = paddle.nn.Sequential(
            paddle.nn.MaxPool2D(kernel_size=2, stride=2),
            paddle.nn.Conv2D(in_channels=128, out_channels=256, kernel_size=3, stride=1, padding=1),
            paddle.nn.ReLU(),
            paddle.nn.Conv2D(in_channels=256, out_channels=256, kernel_size=3, stride=1, padding=1),
            paddle.nn.ReLU(),
            paddle.nn.Conv2D(in_channels=256, out_channels=256, kernel_size=3, stride=1, padding=1),
            paddle.nn.ReLU(),
        )

        self.netVggFou = paddle.nn.Sequential(
            paddle.nn.MaxPool2D(kernel_size=2, stride=2),
            paddle.nn.Conv2D(in_channels=256, out_channels=512, kernel_size=3, stride=1, padding=1),
            paddle.nn.ReLU(),
            paddle.nn.Conv2D(in_channels=512, out_channels=512, kernel_size=3, stride=1, padding=1),
            paddle.nn.ReLU(),
            paddle.nn.Conv2D(in_channels=512, out_channels=512, kernel_size=3, stride=1, padding=1),
            paddle.nn.ReLU(),
        )

        self.netVggFiv = paddle.nn.Sequential(
            paddle.nn.MaxPool2D(kernel_size=2, stride=2),
            paddle.nn.Conv2D(in_channels=512, out_channels=512, kernel_size=3, stride=1, padding=1),
            paddle.nn.ReLU(),
            paddle.nn.Conv2D(in_channels=512, out_channels=512, kernel_size=3, stride=1, padding=1),
            paddle.nn.ReLU(),
            paddle.nn.Conv2D(in_channels=512, out_channels=512, kernel_size=3, stride=1, padding=1),
            paddle.nn.ReLU(),
        )

        self.netScoreOne = paddle.nn.Conv2D(in_channels=64, out_channels=1, kernel_size=1, stride=1, padding=0)
        self.netScoreTwo = paddle.nn.Conv2D(in_channels=128, out_channels=1, kernel_size=1, stride=1, padding=0)
        self.netScoreThr = paddle.nn.Conv2D(in_channels=256, out_channels=1, kernel_size=1, stride=1, padding=0)
        self.netScoreFou = paddle.nn.Conv2D(in_channels=512, out_channels=1, kernel_size=1, stride=1, padding=0)
        self.netScoreFiv = paddle.nn.Conv2D(in_channels=512, out_channels=1, kernel_size=1, stride=1, padding=0)

        self.netCombine = paddle.nn.Sequential(
<<<<<<< HEAD
            paddle.nn.Conv2D(in_channels=5, out_channels=1, kernel_size=1, stride=1, padding=0), paddle.nn.Sigmoid()
=======
            paddle.nn.Conv2D(in_channels=5, out_channels=1, kernel_size=1, stride=1, padding=0),
            paddle.nn.Sigmoid(),
>>>>>>> df4fbe3f
        )

        if model_path:
            self.set_state_dict(paddle.load(model_path))

    def forward(self, tenInput):
        tenInput = tenInput * 255.0
        tenInput = tenInput - paddle.to_tensor(
            [104.00698793, 116.66876762, 122.67891434],
            dtype=tenInput.dtype,
        ).reshape([1, 3, 1, 1])

        tenVggOne = self.netVggOne(tenInput)
        tenVggTwo = self.netVggTwo(tenVggOne)
        tenVggThr = self.netVggThr(tenVggTwo)
        tenVggFou = self.netVggFou(tenVggThr)
        tenVggFiv = self.netVggFiv(tenVggFou)

        tenScoreOne = self.netScoreOne(tenVggOne)
        tenScoreTwo = self.netScoreTwo(tenVggTwo)
        tenScoreThr = self.netScoreThr(tenVggThr)
        tenScoreFou = self.netScoreFou(tenVggFou)
        tenScoreFiv = self.netScoreFiv(tenVggFiv)

        tenScoreOne = paddle.nn.functional.interpolate(
<<<<<<< HEAD
            tenScoreOne, size=(tenInput.shape[2], tenInput.shape[3]), mode="bilinear", align_corners=False
        )
        tenScoreTwo = paddle.nn.functional.interpolate(
            tenScoreTwo, size=(tenInput.shape[2], tenInput.shape[3]), mode="bilinear", align_corners=False
        )
        tenScoreThr = paddle.nn.functional.interpolate(
            tenScoreThr, size=(tenInput.shape[2], tenInput.shape[3]), mode="bilinear", align_corners=False
        )
        tenScoreFou = paddle.nn.functional.interpolate(
            tenScoreFou, size=(tenInput.shape[2], tenInput.shape[3]), mode="bilinear", align_corners=False
        )
        tenScoreFiv = paddle.nn.functional.interpolate(
            tenScoreFiv, size=(tenInput.shape[2], tenInput.shape[3]), mode="bilinear", align_corners=False
=======
            tenScoreOne,
            size=(tenInput.shape[2], tenInput.shape[3]),
            mode="bilinear",
            align_corners=False,
        )
        tenScoreTwo = paddle.nn.functional.interpolate(
            tenScoreTwo,
            size=(tenInput.shape[2], tenInput.shape[3]),
            mode="bilinear",
            align_corners=False,
        )
        tenScoreThr = paddle.nn.functional.interpolate(
            tenScoreThr,
            size=(tenInput.shape[2], tenInput.shape[3]),
            mode="bilinear",
            align_corners=False,
        )
        tenScoreFou = paddle.nn.functional.interpolate(
            tenScoreFou,
            size=(tenInput.shape[2], tenInput.shape[3]),
            mode="bilinear",
            align_corners=False,
        )
        tenScoreFiv = paddle.nn.functional.interpolate(
            tenScoreFiv,
            size=(tenInput.shape[2], tenInput.shape[3]),
            mode="bilinear",
            align_corners=False,
>>>>>>> df4fbe3f
        )

        return self.netCombine(paddle.concat([tenScoreOne, tenScoreTwo, tenScoreThr, tenScoreFou, tenScoreFiv], 1))


remote_model_path = (
    "https://paddlenlp.bj.bcebos.com/models/community/westfish/network-bsds500-paddle/network-bsds500.pdparams"
)


class HEDdetector:
    def __init__(self, modelpath=None):
        modelpath = os.path.join(annotator_ckpts_path, "network-bsds500.pdparams")
        if not os.path.exists(modelpath):
            from paddlenlp.utils.downloader import get_path_from_url_with_filelock

            get_path_from_url_with_filelock(remote_model_path, root_dir=annotator_ckpts_path)
        self.model_path = modelpath
        self.netNetwork = Network(modelpath)
        self.netNetwork.eval()

    def __call__(self, input_image):
        assert input_image.ndim == 3
        input_image = input_image[:, :, ::-1].copy()
        with paddle.no_grad():
            image_hed = paddle.to_tensor(input_image).astype(paddle.float32)
            image_hed = image_hed / 255.0
            image_hed = image_hed.transpose([2, 0, 1]).unsqueeze(axis=0)
            edge = self.netNetwork(image_hed)[0]
            edge = (edge.cpu().numpy() * 255.0).clip(0, 255).astype(np.uint8)
            return edge[0]


def nms(x, t, s):
    x = cv2.GaussianBlur(x.astype(np.float32), (0, 0), s)

    f1 = np.array([[0, 0, 0], [1, 1, 1], [0, 0, 0]], dtype=np.uint8)
    f2 = np.array([[0, 1, 0], [0, 1, 0], [0, 1, 0]], dtype=np.uint8)
    f3 = np.array([[1, 0, 0], [0, 1, 0], [0, 0, 1]], dtype=np.uint8)
    f4 = np.array([[0, 0, 1], [0, 1, 0], [1, 0, 0]], dtype=np.uint8)

    y = np.zeros_like(x)

    for f in [f1, f2, f3, f4]:
        np.putmask(y, cv2.dilate(x, kernel=f) == x, x)

    z = np.zeros_like(y, dtype=np.uint8)
    z[y > t] = 255
    return z<|MERGE_RESOLUTION|>--- conflicted
+++ resolved
@@ -78,12 +78,8 @@
         self.netScoreFiv = paddle.nn.Conv2D(in_channels=512, out_channels=1, kernel_size=1, stride=1, padding=0)
 
         self.netCombine = paddle.nn.Sequential(
-<<<<<<< HEAD
-            paddle.nn.Conv2D(in_channels=5, out_channels=1, kernel_size=1, stride=1, padding=0), paddle.nn.Sigmoid()
-=======
             paddle.nn.Conv2D(in_channels=5, out_channels=1, kernel_size=1, stride=1, padding=0),
             paddle.nn.Sigmoid(),
->>>>>>> df4fbe3f
         )
 
         if model_path:
@@ -109,21 +105,6 @@
         tenScoreFiv = self.netScoreFiv(tenVggFiv)
 
         tenScoreOne = paddle.nn.functional.interpolate(
-<<<<<<< HEAD
-            tenScoreOne, size=(tenInput.shape[2], tenInput.shape[3]), mode="bilinear", align_corners=False
-        )
-        tenScoreTwo = paddle.nn.functional.interpolate(
-            tenScoreTwo, size=(tenInput.shape[2], tenInput.shape[3]), mode="bilinear", align_corners=False
-        )
-        tenScoreThr = paddle.nn.functional.interpolate(
-            tenScoreThr, size=(tenInput.shape[2], tenInput.shape[3]), mode="bilinear", align_corners=False
-        )
-        tenScoreFou = paddle.nn.functional.interpolate(
-            tenScoreFou, size=(tenInput.shape[2], tenInput.shape[3]), mode="bilinear", align_corners=False
-        )
-        tenScoreFiv = paddle.nn.functional.interpolate(
-            tenScoreFiv, size=(tenInput.shape[2], tenInput.shape[3]), mode="bilinear", align_corners=False
-=======
             tenScoreOne,
             size=(tenInput.shape[2], tenInput.shape[3]),
             mode="bilinear",
@@ -152,7 +133,6 @@
             size=(tenInput.shape[2], tenInput.shape[3]),
             mode="bilinear",
             align_corners=False,
->>>>>>> df4fbe3f
         )
 
         return self.netCombine(paddle.concat([tenScoreOne, tenScoreTwo, tenScoreThr, tenScoreFou, tenScoreFiv], 1))
