# -*- coding: utf-8 -*-

# Copyright (c) 2022 PaddlePaddle Authors. All Rights Reserved.
#
# Licensed under the Apache License, Version 2.0 (the "License");
# you may not use this file except in compliance with the License.
# You may obtain a copy of the License at
#
#     http://www.apache.org/licenses/LICENSE-2.0
#
# Unless required by applicable law or agreed to in writing, software
# distributed under the License is distributed on an "AS IS" BASIS,
# WITHOUT WARRANTIES OR CONDITIONS OF ANY KIND, either express or implied.
# See the License for the specific language governing permissions and
# limitations under the License.

import random
from functools import partial

import albumentations
import cv2
import numpy as np
import paddle
import paddle.nn.functional as F
import scipy
import scipy.stats as ss
from scipy import ndimage
from scipy.interpolate import interp2d
from scipy.linalg import orth

from . import utils_image as util

"""
# --------------------------------------------
# Super-Resolution
# --------------------------------------------
#
# Kai Zhang (cskaizhang@gmail.com)
# https://github.com/cszn
# From 2019/03--2021/08
# --------------------------------------------
"""


def modcrop_np(img, sf):
    """
    Args:
        img: numpy image, WxH or WxHxC
        sf: scale factor
    Return:
        cropped image
    """
    w, h = img.shape[:2]
    im = np.copy(img)
    return im[: w - w % sf, : h - h % sf, ...]


"""
# --------------------------------------------
# anisotropic Gaussian kernels
# --------------------------------------------
"""


def analytic_kernel(k):
    """Calculate the X4 kernel from the X2 kernel (for proof see appendix in paper)"""
    k_size = k.shape[0]
    # Calculate the big kernels size
    big_k = np.zeros((3 * k_size - 2, 3 * k_size - 2))
    # Loop over the small kernel to fill the big one
    for r in range(k_size):
        for c in range(k_size):
            big_k[2 * r : 2 * r + k_size, 2 * c : 2 * c + k_size] += k[r, c] * k
    # Crop the edges of the big kernel to ignore very small values and increase run time of SR
    crop = k_size // 2
    cropped_big_k = big_k[crop:-crop, crop:-crop]
    # Normalize to 1
    return cropped_big_k / cropped_big_k.sum()


def anisotropic_Gaussian(ksize=15, theta=np.pi, l1=6, l2=6):
    """generate an anisotropic Gaussian kernel
    Args:
        ksize : e.g., 15, kernel size
        theta : [0,  pi], rotation angle range
        l1    : [0.1,50], scaling of eigenvalues
        l2    : [0.1,l1], scaling of eigenvalues
        If l1 = l2, will get an isotropic Gaussian kernel.
    Returns:
        k     : kernel
    """

<<<<<<< HEAD
    v = np.dot(np.array([[np.cos(theta), -np.sin(theta)], [np.sin(theta), np.cos(theta)]]), np.array([1.0, 0.0]))
=======
    v = np.dot(
        np.array([[np.cos(theta), -np.sin(theta)], [np.sin(theta), np.cos(theta)]]),
        np.array([1.0, 0.0]),
    )
>>>>>>> df4fbe3f
    V = np.array([[v[0], v[1]], [v[1], -v[0]]])
    D = np.array([[l1, 0], [0, l2]])
    Sigma = np.dot(np.dot(V, D), np.linalg.inv(V))
    k = gm_blur_kernel(mean=[0, 0], cov=Sigma, size=ksize)

    return k


def gm_blur_kernel(mean, cov, size=15):
    center = size / 2.0 + 0.5
    k = np.zeros([size, size])
    for y in range(size):
        for x in range(size):
            cy = y - center + 1
            cx = x - center + 1
            k[y, x] = ss.multivariate_normal.pdf([cx, cy], mean=mean, cov=cov)

    k = k / np.sum(k)
    return k


def shift_pixel(x, sf, upper_left=True):
    """shift pixel for super-resolution with different scale factors
    Args:
        x: WxHxC or WxH
        sf: scale factor
        upper_left: shift direction
    """
    h, w = x.shape[:2]
    shift = (sf - 1) * 0.5
    xv, yv = np.arange(0, w, 1.0), np.arange(0, h, 1.0)
    if upper_left:
        x1 = xv + shift
        y1 = yv + shift
    else:
        x1 = xv - shift
        y1 = yv - shift

    x1 = np.clip(x1, 0, w - 1)
    y1 = np.clip(y1, 0, h - 1)

    if x.ndim == 2:
        x = interp2d(xv, yv, x)(x1, y1)
    if x.ndim == 3:
        for i in range(x.shape[-1]):
            x[:, :, i] = interp2d(xv, yv, x[:, :, i])(x1, y1)

    return x


def blur(x, k):
    """
    x: image, NxcxHxW
    k: kernel, Nx1xhxw
    """
    n, c = x.shape[:2]
    p1, p2 = (k.shape[-2] - 1) // 2, (k.shape[-1] - 1) // 2
    x = F.pad(x, pad=(p1, p2, p1, p2), mode="replicate")
    k = k.tile([1, c, 1, 1])
    k = k.reshape([-1, 1, k.shape[2], k.shape[3]])
    x = x.reshape([1, -1, x.shape[2], x.shape[3]])
    x = F.conv2d(x, k, bias=None, stride=1, padding=0, groups=n * c)
    x = x.reshape([n, c, x.shape[2], x.shape[3]])

    return x


<<<<<<< HEAD
def gen_kernel(k_size=np.array([15, 15]), scale_factor=np.array([4, 4]), min_var=0.6, max_var=10.0, noise_level=0):
=======
def gen_kernel(
    k_size=np.array([15, 15]),
    scale_factor=np.array([4, 4]),
    min_var=0.6,
    max_var=10.0,
    noise_level=0,
):
>>>>>>> df4fbe3f
    """ "
    # modified version of https://github.com/assafshocher/BlindSR_dataset_generator
    # Kai Zhang
    # min_var = 0.175 * sf  # variance of the gaussian kernel will be sampled between min_var and max_var
    # max_var = 2.5 * sf
    """
    # Set random eigen-vals (lambdas) and angle (theta) for COV matrix
    lambda_1 = min_var + np.random.rand() * (max_var - min_var)
    lambda_2 = min_var + np.random.rand() * (max_var - min_var)
    theta = np.random.rand() * np.pi  # random theta
    noise = -noise_level + np.random.rand(*k_size) * noise_level * 2

    # Set COV matrix using Lambdas and Theta
    LAMBDA = np.diag([lambda_1, lambda_2])
    Q = np.array([[np.cos(theta), -np.sin(theta)], [np.sin(theta), np.cos(theta)]])
    SIGMA = Q @ LAMBDA @ Q.T
    INV_SIGMA = np.linalg.inv(SIGMA)[None, None, :, :]

    # Set expectation position (shifting kernel for aligned image)
    MU = k_size // 2 - 0.5 * (scale_factor - 1)  # - 0.5 * (scale_factor - k_size % 2)
    MU = MU[None, None, :, None]

    # Create meshgrid for Gaussian
    [X, Y] = np.meshgrid(range(k_size[0]), range(k_size[1]))
    Z = np.stack([X, Y], 2)[:, :, :, None]

    # Calcualte Gaussian for every pixel of the kernel
    ZZ = Z - MU
    ZZ_t = ZZ.transpose(0, 1, 3, 2)
    raw_kernel = np.exp(-0.5 * np.squeeze(ZZ_t @ INV_SIGMA @ ZZ)) * (1 + noise)

    # shift the kernel so it will be centered
    # raw_kernel_centered = kernel_shift(raw_kernel, scale_factor)

    # Normalize the kernel and return
    # kernel = raw_kernel_centered / np.sum(raw_kernel_centered)
    kernel = raw_kernel / np.sum(raw_kernel)
    return kernel


def fspecial_gaussian(hsize, sigma):
    hsize = [hsize, hsize]
    siz = [(hsize[0] - 1.0) / 2.0, (hsize[1] - 1.0) / 2.0]
    std = sigma
    [x, y] = np.meshgrid(np.arange(-siz[1], siz[1] + 1), np.arange(-siz[0], siz[0] + 1))
    arg = -(x * x + y * y) / (2 * std * std)
    h = np.exp(arg)
    h[h < scipy.finfo(float).eps * h.max()] = 0
    sumh = h.sum()
    if sumh != 0:
        h = h / sumh
    return h


def fspecial_laplacian(alpha):
    alpha = max([0, min([alpha, 1])])
    h1 = alpha / (alpha + 1)
    h2 = (1 - alpha) / (alpha + 1)
    h = [[h1, h2, h1], [h2, -4 / (alpha + 1), h2], [h1, h2, h1]]
    h = np.array(h)
    return h


def fspecial(filter_type, *args, **kwargs):
    """
    python code from:
    https://github.com/ronaldosena/imagens-medicas-2/blob/40171a6c259edec7827a6693a93955de2bd39e76/Aulas/aula_2_-_uniform_filter/matlab_fspecial.py
    """
    if filter_type == "gaussian":
        return fspecial_gaussian(*args, **kwargs)
    if filter_type == "laplacian":
        return fspecial_laplacian(*args, **kwargs)


"""
# --------------------------------------------
# degradation models
# --------------------------------------------
"""


def bicubic_degradation(x, sf=3):
    """
    Args:
        x: HxWxC image, [0, 1]
        sf: down-scale factor
    Return:
        bicubicly downsampled LR image
    """
    x = util.imresize_np(x, scale=1 / sf)
    return x


def srmd_degradation(x, k, sf=3):
    """blur + bicubic downsampling
    Args:
        x: HxWxC image, [0, 1]
        k: hxw, double
        sf: down-scale factor
    Return:
        downsampled LR image
    Reference:
        @inproceedings{zhang2018learning,
          title={Learning a single convolutional super-resolution network for multiple degradations},
          author={Zhang, Kai and Zuo, Wangmeng and Zhang, Lei},
          booktitle={IEEE Conference on Computer Vision and Pattern Recognition},
          pages={3262--3271},
          year={2018}
        }
    """
    x = ndimage.filters.convolve(x, np.expand_dims(k, axis=2), mode="wrap")  # 'nearest' | 'mirror'
    x = bicubic_degradation(x, sf=sf)
    return x


def dpsr_degradation(x, k, sf=3):
    """bicubic downsampling + blur
    Args:
        x: HxWxC image, [0, 1]
        k: hxw, double
        sf: down-scale factor
    Return:
        downsampled LR image
    Reference:
        @inproceedings{zhang2019deep,
          title={Deep Plug-and-Play Super-Resolution for Arbitrary Blur Kernels},
          author={Zhang, Kai and Zuo, Wangmeng and Zhang, Lei},
          booktitle={IEEE Conference on Computer Vision and Pattern Recognition},
          pages={1671--1681},
          year={2019}
        }
    """
    x = bicubic_degradation(x, sf=sf)
    x = ndimage.filters.convolve(x, np.expand_dims(k, axis=2), mode="wrap")
    return x


def classical_degradation(x, k, sf=3):
    """blur + downsampling
    Args:
        x: HxWxC image, [0, 1]/[0, 255]
        k: hxw, double
        sf: down-scale factor
    Return:
        downsampled LR image
    """
    x = ndimage.filters.convolve(x, np.expand_dims(k, axis=2), mode="wrap")
    # x = filters.correlate(x, np.expand_dims(np.flip(k), axis=2))
    st = 0
    return x[st::sf, st::sf, ...]


def add_sharpening(img, weight=0.5, radius=50, threshold=10):
    """USM sharpening. borrowed from real-ESRGAN
    Input image: I; Blurry image: B.
    1. K = I + weight * (I - B)
    2. Mask = 1 if abs(I - B) > threshold, else: 0
    3. Blur mask:
    4. Out = Mask * K + (1 - Mask) * I
    Args:
        img (Numpy array): Input image, HWC, BGR; float32, [0, 1].
        weight (float): Sharp weight. Default: 1.
        radius (float): Kernel size of Gaussian blur. Default: 50.
        threshold (int):
    """
    if radius % 2 == 0:
        radius += 1
    blur = cv2.GaussianBlur(img, (radius, radius), 0)
    residual = img - blur
    mask = np.abs(residual) * 255 > threshold
    mask = mask.astype("float32")
    soft_mask = cv2.GaussianBlur(mask, (radius, radius), 0)

    K = img + weight * residual
    K = np.clip(K, 0, 1)
    return soft_mask * K + (1 - soft_mask) * img


def add_blur(img, sf=4):
    wd2 = 4.0 + sf
    wd = 2.0 + 0.2 * sf

    wd2 = wd2 / 4
    wd = wd / 4

    if random.random() < 0.5:
        l1 = wd2 * random.random()
        l2 = wd2 * random.random()
        k = anisotropic_Gaussian(ksize=random.randint(2, 11) + 3, theta=random.random() * np.pi, l1=l1, l2=l2)
    else:
        k = fspecial("gaussian", random.randint(2, 4) + 3, wd * random.random())
    img = ndimage.filters.convolve(img, np.expand_dims(k, axis=2), mode="mirror")

    return img


def add_resize(img, sf=4):
    rnum = np.random.rand()
    if rnum > 0.8:  # up
        sf1 = random.uniform(1, 2)
    elif rnum < 0.7:  # down
        sf1 = random.uniform(0.5 / sf, 1)
    else:
        sf1 = 1.0
<<<<<<< HEAD
    img = cv2.resize(img, (int(sf1 * img.shape[1]), int(sf1 * img.shape[0])), interpolation=random.choice([1, 2, 3]))
=======
    img = cv2.resize(
        img,
        (int(sf1 * img.shape[1]), int(sf1 * img.shape[0])),
        interpolation=random.choice([1, 2, 3]),
    )
>>>>>>> df4fbe3f
    img = np.clip(img, 0.0, 1.0)

    return img


def add_Gaussian_noise(img, noise_level1=2, noise_level2=25):
    noise_level = random.randint(noise_level1, noise_level2)
    rnum = np.random.rand()
    if rnum > 0.6:  # add color Gaussian noise
        img = img + np.random.normal(0, noise_level / 255.0, img.shape).astype(np.float32)
    elif rnum < 0.4:  # add grayscale Gaussian noise
        img = img + np.random.normal(0, noise_level / 255.0, (*img.shape[:2], 1)).astype(np.float32)
    else:  # add  noise
        L = noise_level2 / 255.0
        D = np.diag(np.random.rand(3))
        U = orth(np.random.rand(3, 3))
        conv = np.dot(np.dot(np.transpose(U), D), U)
        img = img + np.random.multivariate_normal([0, 0, 0], np.abs(L**2 * conv), img.shape[:2]).astype(np.float32)
    img = np.clip(img, 0.0, 1.0)
    return img


def add_speckle_noise(img, noise_level1=2, noise_level2=25):
    noise_level = random.randint(noise_level1, noise_level2)
    img = np.clip(img, 0.0, 1.0)
    rnum = random.random()
    if rnum > 0.6:
        img += img * np.random.normal(0, noise_level / 255.0, img.shape).astype(np.float32)
    elif rnum < 0.4:
        img += img * np.random.normal(0, noise_level / 255.0, (*img.shape[:2], 1)).astype(np.float32)
    else:
        L = noise_level2 / 255.0
        D = np.diag(np.random.rand(3))
        U = orth(np.random.rand(3, 3))
        conv = np.dot(np.dot(np.transpose(U), D), U)
        img += img * np.random.multivariate_normal([0, 0, 0], np.abs(L**2 * conv), img.shape[:2]).astype(np.float32)
    img = np.clip(img, 0.0, 1.0)
    return img


def add_Poisson_noise(img):
    img = np.clip((img * 255.0).round(), 0, 255) / 255.0
    vals = 10 ** (2 * random.random() + 2.0)  # [2, 4]
    if random.random() < 0.5:
        img = np.random.poisson(img * vals).astype(np.float32) / vals
    else:
        img_gray = np.dot(img[..., :3], [0.299, 0.587, 0.114])
        img_gray = np.clip((img_gray * 255.0).round(), 0, 255) / 255.0
        noise_gray = np.random.poisson(img_gray * vals).astype(np.float32) / vals - img_gray
        img += noise_gray[:, :, np.newaxis]
    img = np.clip(img, 0.0, 1.0)
    return img


def add_JPEG_noise(img):
    quality_factor = random.randint(80, 95)
    img = cv2.cvtColor(util.single2uint(img), cv2.COLOR_RGB2BGR)
    result, encimg = cv2.imencode(".jpg", img, [int(cv2.IMWRITE_JPEG_QUALITY), quality_factor])
    img = cv2.imdecode(encimg, 1)
    img = cv2.cvtColor(util.uint2single(img), cv2.COLOR_BGR2RGB)
    return img


def random_crop(lq, hq, sf=4, lq_patchsize=64):
    h, w = lq.shape[:2]
    rnd_h = random.randint(0, h - lq_patchsize)
    rnd_w = random.randint(0, w - lq_patchsize)
    lq = lq[rnd_h : rnd_h + lq_patchsize, rnd_w : rnd_w + lq_patchsize, :]

    rnd_h_H, rnd_w_H = int(rnd_h * sf), int(rnd_w * sf)
    hq = hq[rnd_h_H : rnd_h_H + lq_patchsize * sf, rnd_w_H : rnd_w_H + lq_patchsize * sf, :]
    return lq, hq


def degradation_bsrgan(img, sf=4, lq_patchsize=72, isp_model=None):
    """
    This is the degradation model of BSRGAN from the paper
    "Designing a Practical Degradation Model for Deep Blind Image Super-Resolution"
    ----------
    img: HXWXC, [0, 1], its size should be large than (lq_patchsizexsf)x(lq_patchsizexsf)
    sf: scale factor
    isp_model: camera ISP model
    Returns
    -------
    img: low-quality patch, size: lq_patchsizeXlq_patchsizeXC, range: [0, 1]
    hq: corresponding high-quality patch, size: (lq_patchsizexsf)X(lq_patchsizexsf)XC, range: [0, 1]
    """
    isp_prob, jpeg_prob, scale2_prob = 0.25, 0.9, 0.25
    sf_ori = sf

    h1, w1 = img.shape[:2]
    img = img.copy()[: w1 - w1 % sf, : h1 - h1 % sf, ...]  # mod crop
    h, w = img.shape[:2]

    if h < lq_patchsize * sf or w < lq_patchsize * sf:
        raise ValueError(f"img size ({h1}X{w1}) is too small!")

    hq = img.copy()

    if sf == 4 and random.random() < scale2_prob:  # downsample1
        if np.random.rand() < 0.5:
            img = cv2.resize(
<<<<<<< HEAD
                img, (int(1 / 2 * img.shape[1]), int(1 / 2 * img.shape[0])), interpolation=random.choice([1, 2, 3])
=======
                img,
                (int(1 / 2 * img.shape[1]), int(1 / 2 * img.shape[0])),
                interpolation=random.choice([1, 2, 3]),
>>>>>>> df4fbe3f
            )
        else:
            img = util.imresize_np(img, 1 / 2, True)
        img = np.clip(img, 0.0, 1.0)
        sf = 2

    shuffle_order = random.sample(range(7), 7)
    idx1, idx2 = shuffle_order.index(2), shuffle_order.index(3)
    if idx1 > idx2:  # keep downsample3 last
<<<<<<< HEAD
        shuffle_order[idx1], shuffle_order[idx2] = shuffle_order[idx2], shuffle_order[idx1]
=======
        shuffle_order[idx1], shuffle_order[idx2] = (
            shuffle_order[idx2],
            shuffle_order[idx1],
        )
>>>>>>> df4fbe3f

    for i in shuffle_order:

        if i == 0:
            img = add_blur(img, sf=sf)

        elif i == 1:
            img = add_blur(img, sf=sf)

        elif i == 2:
            a, b = img.shape[1], img.shape[0]
            # downsample2
            if random.random() < 0.75:
                sf1 = random.uniform(1, 2 * sf)
                img = cv2.resize(
                    img,
                    (int(1 / sf1 * img.shape[1]), int(1 / sf1 * img.shape[0])),
                    interpolation=random.choice([1, 2, 3]),
                )
            else:
                k = fspecial("gaussian", 25, random.uniform(0.1, 0.6 * sf))
                k_shifted = shift_pixel(k, sf)
                k_shifted = k_shifted / k_shifted.sum()  # blur with shifted kernel
                img = ndimage.filters.convolve(img, np.expand_dims(k_shifted, axis=2), mode="mirror")
                img = img[0::sf, 0::sf, ...]  # nearest downsampling
            img = np.clip(img, 0.0, 1.0)

        elif i == 3:
            # downsample3
<<<<<<< HEAD
            img = cv2.resize(img, (int(1 / sf * a), int(1 / sf * b)), interpolation=random.choice([1, 2, 3]))
=======
            img = cv2.resize(
                img,
                (int(1 / sf * a), int(1 / sf * b)),
                interpolation=random.choice([1, 2, 3]),
            )
>>>>>>> df4fbe3f
            img = np.clip(img, 0.0, 1.0)

        elif i == 4:
            # add Gaussian noise
            img = add_Gaussian_noise(img, noise_level1=2, noise_level2=8)

        elif i == 5:
            # add JPEG noise
            if random.random() < jpeg_prob:
                img = add_JPEG_noise(img)

        elif i == 6:
            # add processed camera sensor noise
            if random.random() < isp_prob and isp_model is not None:
                with paddle.no_grad():
                    img, hq = isp_model.forward(img.copy(), hq)

    # add final JPEG compression noise
    img = add_JPEG_noise(img)

    # random crop
    img, hq = random_crop(img, hq, sf_ori, lq_patchsize)

    return img, hq


# todo no isp_model?
def degradation_bsrgan_variant(image, sf=4, isp_model=None):
    """
    This is the degradation model of BSRGAN from the paper
    "Designing a Practical Degradation Model for Deep Blind Image Super-Resolution"
    ----------
    sf: scale factor
    isp_model: camera ISP model
    Returns
    -------
    img: low-quality patch, size: lq_patchsizeXlq_patchsizeXC, range: [0, 1]
    hq: corresponding high-quality patch, size: (lq_patchsizexsf)X(lq_patchsizexsf)XC, range: [0, 1]
    """
    image = util.uint2single(image)
    _, jpeg_prob, scale2_prob = 0.25, 0.9, 0.25

    h1, w1 = image.shape[:2]
    image = image.copy()[: w1 - w1 % sf, : h1 - h1 % sf, ...]  # mod crop
    h, w = image.shape[:2]

    if sf == 4 and random.random() < scale2_prob:  # downsample1
        if np.random.rand() < 0.5:
            image = cv2.resize(
                image,
                (int(1 / 2 * image.shape[1]), int(1 / 2 * image.shape[0])),
                interpolation=random.choice([1, 2, 3]),
            )
        else:
            image = util.imresize_np(image, 1 / 2, True)
        image = np.clip(image, 0.0, 1.0)
        sf = 2

    shuffle_order = random.sample(range(7), 7)
    idx1, idx2 = shuffle_order.index(2), shuffle_order.index(3)
    if idx1 > idx2:  # keep downsample3 last
<<<<<<< HEAD
        shuffle_order[idx1], shuffle_order[idx2] = shuffle_order[idx2], shuffle_order[idx1]
=======
        shuffle_order[idx1], shuffle_order[idx2] = (
            shuffle_order[idx2],
            shuffle_order[idx1],
        )
>>>>>>> df4fbe3f

    for i in shuffle_order:

        if i == 0:
            image = add_blur(image, sf=sf)

        if i == 0:
            pass

        elif i == 2:
            a, b = image.shape[1], image.shape[0]
            # downsample2
            if random.random() < 0.8:
                sf1 = random.uniform(1, 2 * sf)
                image = cv2.resize(
                    image,
                    (int(1 / sf1 * image.shape[1]), int(1 / sf1 * image.shape[0])),
                    interpolation=random.choice([1, 2, 3]),
                )
            else:
                k = fspecial("gaussian", 25, random.uniform(0.1, 0.6 * sf))
                k_shifted = shift_pixel(k, sf)
                k_shifted = k_shifted / k_shifted.sum()  # blur with shifted kernel
                image = ndimage.filters.convolve(image, np.expand_dims(k_shifted, axis=2), mode="mirror")
                image = image[0::sf, 0::sf, ...]  # nearest downsampling

            image = np.clip(image, 0.0, 1.0)

        elif i == 3:
            # downsample3
<<<<<<< HEAD
            image = cv2.resize(image, (int(1 / sf * a), int(1 / sf * b)), interpolation=random.choice([1, 2, 3]))
=======
            image = cv2.resize(
                image,
                (int(1 / sf * a), int(1 / sf * b)),
                interpolation=random.choice([1, 2, 3]),
            )
>>>>>>> df4fbe3f
            image = np.clip(image, 0.0, 1.0)

        elif i == 4:
            # add Gaussian noise
            image = add_Gaussian_noise(image, noise_level1=1, noise_level2=2)

        elif i == 5:
            # add JPEG noise
            if random.random() < jpeg_prob:
                image = add_JPEG_noise(image)

    # add final JPEG compression noise
    image = add_JPEG_noise(image)
    image = util.single2uint(image)
    example = {"image": image}
    return example


if __name__ == "__main__":
    print("hey")
    img = util.imread_uint("utils/test.png", 3)
    img = img[:448, :448]
    h = img.shape[0] // 4
    print("resizing to", h)
    sf = 4
    deg_fn = partial(degradation_bsrgan_variant, sf=sf)
    for i in range(20):
        print(i)
        img_hq = img
        img_lq = deg_fn(img)["image"]
        img_hq, img_lq = util.uint2single(img_hq), util.uint2single(img_lq)
        print(img_lq)
        img_lq_bicubic = albumentations.SmallestMaxSize(max_size=h, interpolation=cv2.INTER_CUBIC)(image=img_hq)[
            "image"
        ]
        print(img_lq.shape)
        print("bicubic", img_lq_bicubic.shape)
        print(img_hq.shape)
        lq_nearest = cv2.resize(
<<<<<<< HEAD
            util.single2uint(img_lq), (int(sf * img_lq.shape[1]), int(sf * img_lq.shape[0])), interpolation=0
        )
        lq_bicubic_nearest = cv2.resize(
            util.single2uint(img_lq_bicubic), (int(sf * img_lq.shape[1]), int(sf * img_lq.shape[0])), interpolation=0
=======
            util.single2uint(img_lq),
            (int(sf * img_lq.shape[1]), int(sf * img_lq.shape[0])),
            interpolation=0,
        )
        lq_bicubic_nearest = cv2.resize(
            util.single2uint(img_lq_bicubic),
            (int(sf * img_lq.shape[1]), int(sf * img_lq.shape[0])),
            interpolation=0,
>>>>>>> df4fbe3f
        )
        img_concat = np.concatenate([lq_bicubic_nearest, lq_nearest, util.single2uint(img_hq)], axis=1)
        util.imsave(img_concat, str(i) + ".png")<|MERGE_RESOLUTION|>--- conflicted
+++ resolved
@@ -90,14 +90,10 @@
         k     : kernel
     """
 
-<<<<<<< HEAD
-    v = np.dot(np.array([[np.cos(theta), -np.sin(theta)], [np.sin(theta), np.cos(theta)]]), np.array([1.0, 0.0]))
-=======
     v = np.dot(
         np.array([[np.cos(theta), -np.sin(theta)], [np.sin(theta), np.cos(theta)]]),
         np.array([1.0, 0.0]),
     )
->>>>>>> df4fbe3f
     V = np.array([[v[0], v[1]], [v[1], -v[0]]])
     D = np.array([[l1, 0], [0, l2]])
     Sigma = np.dot(np.dot(V, D), np.linalg.inv(V))
@@ -165,9 +161,6 @@
     return x
 
 
-<<<<<<< HEAD
-def gen_kernel(k_size=np.array([15, 15]), scale_factor=np.array([4, 4]), min_var=0.6, max_var=10.0, noise_level=0):
-=======
 def gen_kernel(
     k_size=np.array([15, 15]),
     scale_factor=np.array([4, 4]),
@@ -175,7 +168,6 @@
     max_var=10.0,
     noise_level=0,
 ):
->>>>>>> df4fbe3f
     """ "
     # modified version of https://github.com/assafshocher/BlindSR_dataset_generator
     # Kai Zhang
@@ -380,15 +372,11 @@
         sf1 = random.uniform(0.5 / sf, 1)
     else:
         sf1 = 1.0
-<<<<<<< HEAD
-    img = cv2.resize(img, (int(sf1 * img.shape[1]), int(sf1 * img.shape[0])), interpolation=random.choice([1, 2, 3]))
-=======
     img = cv2.resize(
         img,
         (int(sf1 * img.shape[1]), int(sf1 * img.shape[0])),
         interpolation=random.choice([1, 2, 3]),
     )
->>>>>>> df4fbe3f
     img = np.clip(img, 0.0, 1.0)
 
     return img
@@ -491,13 +479,9 @@
     if sf == 4 and random.random() < scale2_prob:  # downsample1
         if np.random.rand() < 0.5:
             img = cv2.resize(
-<<<<<<< HEAD
-                img, (int(1 / 2 * img.shape[1]), int(1 / 2 * img.shape[0])), interpolation=random.choice([1, 2, 3])
-=======
                 img,
                 (int(1 / 2 * img.shape[1]), int(1 / 2 * img.shape[0])),
                 interpolation=random.choice([1, 2, 3]),
->>>>>>> df4fbe3f
             )
         else:
             img = util.imresize_np(img, 1 / 2, True)
@@ -507,14 +491,10 @@
     shuffle_order = random.sample(range(7), 7)
     idx1, idx2 = shuffle_order.index(2), shuffle_order.index(3)
     if idx1 > idx2:  # keep downsample3 last
-<<<<<<< HEAD
-        shuffle_order[idx1], shuffle_order[idx2] = shuffle_order[idx2], shuffle_order[idx1]
-=======
         shuffle_order[idx1], shuffle_order[idx2] = (
             shuffle_order[idx2],
             shuffle_order[idx1],
         )
->>>>>>> df4fbe3f
 
     for i in shuffle_order:
 
@@ -544,15 +524,11 @@
 
         elif i == 3:
             # downsample3
-<<<<<<< HEAD
-            img = cv2.resize(img, (int(1 / sf * a), int(1 / sf * b)), interpolation=random.choice([1, 2, 3]))
-=======
             img = cv2.resize(
                 img,
                 (int(1 / sf * a), int(1 / sf * b)),
                 interpolation=random.choice([1, 2, 3]),
             )
->>>>>>> df4fbe3f
             img = np.clip(img, 0.0, 1.0)
 
         elif i == 4:
@@ -614,14 +590,10 @@
     shuffle_order = random.sample(range(7), 7)
     idx1, idx2 = shuffle_order.index(2), shuffle_order.index(3)
     if idx1 > idx2:  # keep downsample3 last
-<<<<<<< HEAD
-        shuffle_order[idx1], shuffle_order[idx2] = shuffle_order[idx2], shuffle_order[idx1]
-=======
         shuffle_order[idx1], shuffle_order[idx2] = (
             shuffle_order[idx2],
             shuffle_order[idx1],
         )
->>>>>>> df4fbe3f
 
     for i in shuffle_order:
 
@@ -652,15 +624,11 @@
 
         elif i == 3:
             # downsample3
-<<<<<<< HEAD
-            image = cv2.resize(image, (int(1 / sf * a), int(1 / sf * b)), interpolation=random.choice([1, 2, 3]))
-=======
             image = cv2.resize(
                 image,
                 (int(1 / sf * a), int(1 / sf * b)),
                 interpolation=random.choice([1, 2, 3]),
             )
->>>>>>> df4fbe3f
             image = np.clip(image, 0.0, 1.0)
 
         elif i == 4:
@@ -700,12 +668,6 @@
         print("bicubic", img_lq_bicubic.shape)
         print(img_hq.shape)
         lq_nearest = cv2.resize(
-<<<<<<< HEAD
-            util.single2uint(img_lq), (int(sf * img_lq.shape[1]), int(sf * img_lq.shape[0])), interpolation=0
-        )
-        lq_bicubic_nearest = cv2.resize(
-            util.single2uint(img_lq_bicubic), (int(sf * img_lq.shape[1]), int(sf * img_lq.shape[0])), interpolation=0
-=======
             util.single2uint(img_lq),
             (int(sf * img_lq.shape[1]), int(sf * img_lq.shape[0])),
             interpolation=0,
@@ -714,7 +676,6 @@
             util.single2uint(img_lq_bicubic),
             (int(sf * img_lq.shape[1]), int(sf * img_lq.shape[0])),
             interpolation=0,
->>>>>>> df4fbe3f
         )
         img_concat = np.concatenate([lq_bicubic_nearest, lq_nearest, util.single2uint(img_hq)], axis=1)
         util.imsave(img_concat, str(i) + ".png")