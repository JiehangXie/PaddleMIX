--- conflicted
+++ resolved
@@ -114,15 +114,6 @@
         )
         self.artists = LabelTable(artists, "artists", self.clip_model, self.tokenize, config)
         self.flavors = LabelTable(
-<<<<<<< HEAD
-            _load_list(config.data_path, "flavors.txt"), "flavors", self.clip_model, self.tokenize, config
-        )
-        self.mediums = LabelTable(
-            _load_list(config.data_path, "mediums.txt"), "mediums", self.clip_model, self.tokenize, config
-        )
-        self.movements = LabelTable(
-            _load_list(config.data_path, "movements.txt"), "movements", self.clip_model, self.tokenize, config
-=======
             _load_list(config.data_path, "flavors.txt"),
             "flavors",
             self.clip_model,
@@ -142,7 +133,6 @@
             self.clip_model,
             self.tokenize,
             config,
->>>>>>> df4fbe3f
         )
         self.trendings = LabelTable(trending_list, "trendings", self.clip_model, self.tokenize, config)
         self.pad_token_id = self.clip_preprocess.tokenizer.pad_token_id
@@ -154,12 +144,8 @@
                 transforms.Resize((size, size), interpolation="bicubic"),
                 transforms.ToTensor(),
                 transforms.Normalize(
-<<<<<<< HEAD
-                    self.clip_preprocess.image_processor.image_mean, self.clip_preprocess.image_processor.image_std
-=======
                     self.clip_preprocess.image_processor.image_mean,
                     self.clip_preprocess.image_processor.image_std,
->>>>>>> df4fbe3f
                 ),
             ]
         )(pil_image).unsqueeze(0)
@@ -203,14 +189,10 @@
     def interrogate_fast(self, image: Image, max_flavors: int = 32) -> str:
         caption = self.generate_caption(image)
         image_features = self.image_to_features(image)
-<<<<<<< HEAD
-        merged = _merge_tables([self.artists, self.flavors, self.mediums, self.movements, self.trendings], self.config)
-=======
         merged = _merge_tables(
             [self.artists, self.flavors, self.mediums, self.movements, self.trendings],
             self.config,
         )
->>>>>>> df4fbe3f
         tops = merged.rank(image_features, max_flavors)
         return _truncate_to_fit(caption + ", " + ", ".join(tops), self.tokenize, self.pad_token_id)
 
@@ -310,15 +292,11 @@
         if len(self.labels) != len(self.embeds):
             self.embeds = []
             chunks = np.array_split(self.labels, max(1, len(self.labels) / config.chunk_size))
-<<<<<<< HEAD
-            for chunk in tqdm(chunks, desc=f"Preprocessing {desc}" if desc else None, disable=self.config.quiet):
-=======
             for chunk in tqdm(
                 chunks,
                 desc=f"Preprocessing {desc}" if desc else None,
                 disable=self.config.quiet,
             ):
->>>>>>> df4fbe3f
                 text_tokens = self.tokenize(chunk.tolist())
                 with paddle.no_grad():
                     text_features = clip_model.get_text_features(text_tokens["input_ids"])
@@ -339,16 +317,12 @@
                         f,
                     )
 
-<<<<<<< HEAD
-    def _rank(self, image_features: paddle.Tensor, text_embeds: paddle.Tensor, top_count: int = 1) -> str:
-=======
     def _rank(
         self,
         image_features: paddle.Tensor,
         text_embeds: paddle.Tensor,
         top_count: int = 1,
     ) -> str:
->>>>>>> df4fbe3f
         top_count = min(top_count, len(text_embeds))
         text_embeds = paddle.to_tensor(text_embeds)
         similarity = image_features @ text_embeds.T
