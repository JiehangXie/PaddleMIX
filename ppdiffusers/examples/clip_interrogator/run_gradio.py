#!/usr/bin/env python3

# Copyright (c) 2023 PaddlePaddle Authors. All Rights Reserved.
# Copyright 2023 The HuggingFace Team. All rights reserved.
#
# Licensed under the Apache License, Version 2.0 (the "License");
# you may not use this file except in compliance with the License.
# You may obtain a copy of the License at
#
#     http://www.apache.org/licenses/LICENSE-2.0
#
# Unless required by applicable law or agreed to in writing, software
# distributed under the License is distributed on an "AS IS" BASIS,
# WITHOUT WARRANTIES OR CONDITIONS OF ANY KIND, either express or implied.
# See the License for the specific language governing permissions and
# limitations under the License.

import argparse

import gradio as gr
import paddle
from clip_interrogator import (
    BLIP_PRETRAINED_MODEL_ARCHIVE_LIST,
    CLIP_PRETRAINED_MODEL_ARCHIVE_LIST,
    Config,
    Interrogator,
)

parser = argparse.ArgumentParser()
parser.add_argument(
    "-c",
    "--clip",
    default="openai/clip-vit-large-patch14",
    choices=CLIP_PRETRAINED_MODEL_ARCHIVE_LIST,
    help="name of CLIP model to use",
)
parser.add_argument(
    "-b",
    "--blip",
    default="Salesforce/blip-image-captioning-large",
    choices=BLIP_PRETRAINED_MODEL_ARCHIVE_LIST,
    help="name of BLIP model to use",
)
parser.add_argument("-d", "--device", default="auto", help="device to use (auto, gpu or cpu)")
parser.add_argument("-s", "--share", action="store_true", help="Create a public link")
parser.add_argument("--server_name", default="0.0.0.0", type=str, help="server_name")
parser.add_argument("--server_port", default=8586, type=int, help="server_port")

args = parser.parse_args()

# validate clip model name
if args.clip not in CLIP_PRETRAINED_MODEL_ARCHIVE_LIST:
    clip_models = ", ".join(CLIP_PRETRAINED_MODEL_ARCHIVE_LIST)
    print(f"Could not find CLIP model {args.clip}!")
    print(f"    available clip models: {clip_models}")
    exit(1)

# validate clip model name
if args.blip not in BLIP_PRETRAINED_MODEL_ARCHIVE_LIST:
    blip_models = ", ".join(BLIP_PRETRAINED_MODEL_ARCHIVE_LIST)
    print(f"Could not find BLIP model {args.blip}!")
    print(f"    available blip models: {blip_models}")
    exit(1)

# select device
if args.device == "auto":
    device = "gpu" if paddle.device.is_compiled_with_cuda() else "cpu"
else:
    device = args.device
paddle.set_device(device)
config = Config(
<<<<<<< HEAD
    cache_path="cache", clip_pretrained_model_name_or_path=args.clip, blip_pretrained_model_name_or_path=args.blip
=======
    cache_path="cache",
    clip_pretrained_model_name_or_path=args.clip,
    blip_pretrained_model_name_or_path=args.blip,
>>>>>>> df4fbe3f
)
ci = Interrogator(config)


def inference(
    image,
    mode,
    clip_pretrained_model_name_or_path,
    blip_pretrained_model_name_or_path,
    blip_min_length,
    blip_max_length,
    blip_sample,
    blip_top_p,
    blip_repetition_penalty,
    blip_num_beams,
):
    if clip_pretrained_model_name_or_path != ci.config.clip_pretrained_model_name_or_path:
        ci.config.clip_pretrained_model_name_or_path = clip_pretrained_model_name_or_path
        ci.load_clip_model()

    if blip_pretrained_model_name_or_path != ci.config.blip_pretrained_model_name_or_path:
        ci.config.blip_pretrained_model_name_or_path = blip_pretrained_model_name_or_path
        ci.load_blip_model()

    ci.config.blip_min_length = int(blip_min_length)
    ci.config.blip_max_length = int(blip_max_length)
    ci.config.blip_sample = eval(blip_sample)
    ci.config.blip_top_p = float(blip_top_p)
    ci.config.blip_repetition_penalty = float(blip_repetition_penalty)
    ci.config.blip_num_beams = int(blip_num_beams)

    image = image.convert("RGB")
    if mode == "best":
        return ci.interrogate(image)
    elif mode == "classic":
        return ci.interrogate_classic(image)
    else:
        return ci.interrogate_fast(image)


inputs = [
    gr.inputs.Image(type="pil"),
    gr.Radio(["best", "classic", "fast"], label="Mode", value="fast"),
    gr.Dropdown(CLIP_PRETRAINED_MODEL_ARCHIVE_LIST, value=args.clip, label="CLIP Model"),
    gr.Dropdown(BLIP_PRETRAINED_MODEL_ARCHIVE_LIST, value=args.blip, label="BLIP Model"),
    gr.Number(value=8, label="Caption min Length"),
    gr.Number(value=32, label="Caption Max Length"),
    gr.Radio(["True", "False"], value="False", label="Sample or not?"),
    gr.Number(value=0.9, label="TopP value, when Sample is true"),
    gr.Number(value=1.1, label="Repetition penalty value, when Sample is false"),
    gr.Number(value=64, label="Caption Num Beams, when Sample is false"),
]
outputs = [
    gr.outputs.Textbox(label="Image Caption Output"),
]

io = gr.Interface(
    inference,
    inputs,
    outputs,
    title="🕵️‍♂️ Paddle CLIP Interrogator 🕵️‍♂️",
    allow_flagging=False,
)
io.launch(share=args.share, server_name=args.server_name, server_port=args.server_port)<|MERGE_RESOLUTION|>--- conflicted
+++ resolved
@@ -69,13 +69,9 @@
     device = args.device
 paddle.set_device(device)
 config = Config(
-<<<<<<< HEAD
-    cache_path="cache", clip_pretrained_model_name_or_path=args.clip, blip_pretrained_model_name_or_path=args.blip
-=======
     cache_path="cache",
     clip_pretrained_model_name_or_path=args.clip,
     blip_pretrained_model_name_or_path=args.blip,
->>>>>>> df4fbe3f
 )
 ci = Interrogator(config)
 
