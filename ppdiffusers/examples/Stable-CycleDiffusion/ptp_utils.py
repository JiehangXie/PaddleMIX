--- conflicted
+++ resolved
@@ -95,14 +95,10 @@
 
 
 def update_alpha_time_word(
-<<<<<<< HEAD
-    alpha, bounds: Union[float, Tuple[float, float]], prompt_ind: int, word_inds: Optional[paddle.Tensor] = None
-=======
     alpha,
     bounds: Union[float, Tuple[float, float]],
     prompt_ind: int,
     word_inds: Optional[paddle.Tensor] = None,
->>>>>>> df4fbe3f
 ):
     if type(bounds) is float or bounds == 0:
         bounds = 0, bounds
