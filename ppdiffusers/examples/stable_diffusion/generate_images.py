# Copyright (c) 2022 PaddlePaddle Authors. All Rights Reserved.
#
# Licensed under the Apache License, Version 2.0 (the "License");
# you may not use this file except in compliance with the License.
# You may obtain a copy of the License at
#
#     http://www.apache.org/licenses/LICENSE-2.0
#
# Unless required by applicable law or agreed to in writing, software
# distributed under the License is distributed on an "AS IS" BASIS,
# WITHOUT WARRANTIES OR CONDITIONS OF ANY KIND, either express or implied.
# See the License for the specific language governing permissions and
# limitations under the License.

import argparse
import os
import random

import paddle
import pandas as pd
from paddle.utils.download import get_path_from_url
from paddlenlp.transformers import CLIPTextModel
from tqdm.auto import tqdm

from ppdiffusers import (
    DDIMScheduler,
    EulerAncestralDiscreteScheduler,
    LMSDiscreteScheduler,
    PNDMScheduler,
    StableDiffusionPipeline,
    UNet2DConditionModel,
)
from ppdiffusers.utils import DOWNLOAD_SERVER, PPDIFFUSERS_CACHE

base_url = DOWNLOAD_SERVER + "/CompVis/data/"
cache_path = os.path.join(PPDIFFUSERS_CACHE, "data")


def batchify(data, batch_size=16):
    one_batch = []
    for example in data:
        one_batch.append(example)
        if len(one_batch) == batch_size:
            yield one_batch
            one_batch = []
    if one_batch:
        yield one_batch


def generate_images(
    unet_model_name_or_path,
    text_encoder_model_name_or_path=None,
    batch_size=16,
    file="coco30k.csv",
    save_path="output",
    seed=42,
    scheduler_type="ddim",
    eta=0.0,
    num_inference_steps=50,
    guidance_scales=[3, 4, 5, 6, 7, 8],
    height=256,
    width=256,
    device="gpu",
    variant="bf16",
):
    paddle.set_device(device)
    if variant == "fp32":
        variant = None
    unet = UNet2DConditionModel.from_pretrained(unet_model_name_or_path, variant=variant)
    kwargs = {"safety_checker": None, "unet": unet}
    if text_encoder_model_name_or_path is not None:
        text_encoder = CLIPTextModel.from_pretrained(text_encoder_model_name_or_path, variant=variant)
        kwargs["text_encoder"] = text_encoder
    pipe = StableDiffusionPipeline.from_pretrained("CompVis/stable-diffusion-v1-4", **kwargs)
    pipe.set_progress_bar_config(disable=True)
    beta_start = pipe.scheduler.beta_start
    beta_end = pipe.scheduler.beta_end
    if scheduler_type == "pndm":
        scheduler = PNDMScheduler(
            beta_start=beta_start,
            beta_end=beta_end,
            beta_schedule="scaled_linear",
            set_alpha_to_one=False,
            steps_offset=1,
            # Make sure the scheduler compatible with PNDM
            skip_prk_steps=True,
        )
    elif scheduler_type == "lms":
        scheduler = LMSDiscreteScheduler(beta_start=beta_start, beta_end=beta_end, beta_schedule="scaled_linear")
    elif scheduler_type == "euler-ancestral":
        scheduler = EulerAncestralDiscreteScheduler(
            beta_start=beta_start, beta_end=beta_end, beta_schedule="scaled_linear"
        )
    elif scheduler_type == "ddim":
        scheduler = DDIMScheduler(
            beta_start=beta_start,
            beta_end=beta_end,
            beta_schedule="scaled_linear",
            # Make sure the scheduler compatible with DDIM
            clip_sample=False,
            set_alpha_to_one=False,
            steps_offset=1,
        )
    else:
        raise ValueError(f"Scheduler of type {scheduler_type} doesn't exist!")
    pipe.scheduler = scheduler
    # read file
    df = pd.read_csv(file, sep="\t")
    all_prompt = df["caption_en"].tolist()
    for cfg in guidance_scales:
        new_save_path = os.path.join(save_path, f"mscoco.en_g{cfg}")
        os.makedirs(new_save_path, exist_ok=True)
        if seed is not None and seed > 0:
            seed = seed + int(float(cfg))
            random.seed(seed)
        i = 0
        for batch_prompt in tqdm(batchify(all_prompt, batch_size=batch_size)):
            sd = random.randint(0, 2**32)
            paddle.seed(sd)
            images = pipe(
                batch_prompt,
                guidance_scale=float(cfg),
                eta=eta,
                height=height,
                width=width,
                num_inference_steps=num_inference_steps,
            )[0]
            for image in images:
                path = os.path.join(new_save_path, "{:05d}_000.png".format(i))
                image.save(path)
                i += 1


if __name__ == "__main__":
    parser = argparse.ArgumentParser()
    parser.add_argument(
<<<<<<< HEAD
        "--unet_model_name_or_path", default=None, type=str, required=True, help="unet_model_name_or_path."
    )
    parser.add_argument(
        "--text_encoder_model_name_or_path", default=None, type=str, help="text_encoder_model_name_or_path."
=======
        "--unet_model_name_or_path",
        default=None,
        type=str,
        required=True,
        help="unet_model_name_or_path.",
    )
    parser.add_argument(
        "--text_encoder_model_name_or_path",
        default=None,
        type=str,
        help="text_encoder_model_name_or_path.",
>>>>>>> df4fbe3f
    )
    parser.add_argument(
        "--file",
        default="coco30k",
        type=str,
        help="eval file.",
    )
    parser.add_argument(
        "--variant",
        default="fp32",
        type=str,
        choices=["fp32", "bf16"],
        help="eval file.",
    )
    parser.add_argument(
        "--seed",
        default=42,
        type=int,
        help="random seed.",
    )
    parser.add_argument(
        "--scheduler_type",
        default="ddim",
        type=str,
        choices=["ddim", "lms", "pndm", "euler-ancest"],
        help="Type of scheduler to use. Should be one of ['pndm', 'lms', 'ddim', 'euler-ancest']",
    )
    parser.add_argument("--device", default="gpu", type=str, help="device")
    parser.add_argument("--batch_size", default=16, type=int, help="batch_size")
    parser.add_argument("--num_inference_steps", default=50, type=int, help="num_inference_steps")
    parser.add_argument("--save_path", default="outputs", type=str, help="Path to the output file.")
    parser.add_argument(
<<<<<<< HEAD
        "--guidance_scales", default=[1.5, 2, 3, 4, 5, 6, 7, 8], nargs="+", type=str, help="guidance_scales list."
=======
        "--guidance_scales",
        default=[1.5, 2, 3, 4, 5, 6, 7, 8],
        nargs="+",
        type=str,
        help="guidance_scales list.",
>>>>>>> df4fbe3f
    )
    parser.add_argument("--height", default=256, type=int, help="height.")
    parser.add_argument("--width", default=256, type=int, help="width.")
    args = parser.parse_args()
    print("-----------  Configuration Arguments -----------")
    for arg, value in sorted(vars(args).items()):
        print("%s: %s" % (arg, value))
    print("------------------------------------------------")

    if not os.path.exists(args.file):
        if args.file.replace(".tsv", "") in ["coco1k", "coco10k", "coco30k"]:
            file = args.file.replace(".tsv", "")
            args.file = get_path_from_url(base_url + file + ".tsv", cache_path)
        else:
            raise FileNotFoundError(f"{args.file} file doesn't exist!")
    generate_images(
        unet_model_name_or_path=args.unet_model_name_or_path,
        text_encoder_model_name_or_path=args.text_encoder_model_name_or_path,
        batch_size=args.batch_size,
        file=args.file,
        save_path=args.save_path,
        seed=args.seed,
        guidance_scales=args.guidance_scales,
        num_inference_steps=args.num_inference_steps,
        scheduler_type=args.scheduler_type,
        height=args.height,
        width=args.width,
        device=args.device,
        variant=args.variant,
    )<|MERGE_RESOLUTION|>--- conflicted
+++ resolved
@@ -134,12 +134,6 @@
 if __name__ == "__main__":
     parser = argparse.ArgumentParser()
     parser.add_argument(
-<<<<<<< HEAD
-        "--unet_model_name_or_path", default=None, type=str, required=True, help="unet_model_name_or_path."
-    )
-    parser.add_argument(
-        "--text_encoder_model_name_or_path", default=None, type=str, help="text_encoder_model_name_or_path."
-=======
         "--unet_model_name_or_path",
         default=None,
         type=str,
@@ -151,7 +145,6 @@
         default=None,
         type=str,
         help="text_encoder_model_name_or_path.",
->>>>>>> df4fbe3f
     )
     parser.add_argument(
         "--file",
@@ -184,15 +177,11 @@
     parser.add_argument("--num_inference_steps", default=50, type=int, help="num_inference_steps")
     parser.add_argument("--save_path", default="outputs", type=str, help="Path to the output file.")
     parser.add_argument(
-<<<<<<< HEAD
-        "--guidance_scales", default=[1.5, 2, 3, 4, 5, 6, 7, 8], nargs="+", type=str, help="guidance_scales list."
-=======
         "--guidance_scales",
         default=[1.5, 2, 3, 4, 5, 6, 7, 8],
         nargs="+",
         type=str,
         help="guidance_scales list.",
->>>>>>> df4fbe3f
     )
     parser.add_argument("--height", default=256, type=int, help="height.")
     parser.add_argument("--width", default=256, type=int, help="width.")
