--- conflicted
+++ resolved
@@ -168,13 +168,9 @@
 
         # unet
         model_pred = self.unet(
-<<<<<<< HEAD
-            sample=noisy_latents, timestep=timesteps, encoder_hidden_states=encoder_hidden_states
-=======
             sample=noisy_latents,
             timestep=timesteps,
             encoder_hidden_states=encoder_hidden_states,
->>>>>>> df4fbe3f
         ).sample
 
         # Get the target for loss depending on the prediction type
@@ -196,13 +192,9 @@
             # This is discussed in Section 4.2 of the same paper.
             snr = self.compute_snr(timesteps)
             mse_loss_weights = (
-<<<<<<< HEAD
-                paddle.stack([snr, self.model_args.snr_gamma * paddle.ones_like(timesteps)], axis=1).min(axis=1)[0]
-=======
                 paddle.stack([snr, self.model_args.snr_gamma * paddle.ones_like(timesteps)], axis=1,).min(
                     axis=1
                 )[0]
->>>>>>> df4fbe3f
                 / snr
             )
             # We first calculate the original loss. Then we mean over the non-batch dimensions and
@@ -292,9 +284,6 @@
         return image
 
     @paddle.no_grad()
-<<<<<<< HEAD
-    def log_image(self, input_ids=None, height=256, width=256, eta=0.0, guidance_scale=7.5, max_batch=8, **kwargs):
-=======
     def log_image(
         self,
         input_ids=None,
@@ -305,7 +294,6 @@
         max_batch=8,
         **kwargs,
     ):
->>>>>>> df4fbe3f
         self.eval()
         with self.ema_scope():
             if height % 8 != 0 or width % 8 != 0:
