--- conflicted
+++ resolved
@@ -60,13 +60,9 @@
     if training_args.to_static:
         input_ids = paddle.static.InputSpec(name="input_ids", shape=[-1, model_args.model_max_length], dtype="int64")
         pixel_values = paddle.static.InputSpec(
-<<<<<<< HEAD
-            name="pixel_values", shape=[-1, 3, training_args.resolution, training_args.resolution], dtype="float32"
-=======
             name="pixel_values",
             shape=[-1, 3, training_args.resolution, training_args.resolution],
             dtype="float32",
->>>>>>> df4fbe3f
         )
         specs = [input_ids, pixel_values]
         paddle.jit.ignore_module([os])
