# Copyright (c) 2023 PaddlePaddle Authors. All Rights Reserved.
#
# Licensed under the Apache License, Version 2.0 (the "License");
# you may not use this file except in compliance with the License.
# You may obtain a copy of the License at
#
#     http://www.apache.org/licenses/LICENSE-2.0
#
# Unless required by applicable law or agreed to in writing, software
# distributed under the License is distributed on an "AS IS" BASIS,
# WITHOUT WARRANTIES OR CONDITIONS OF ANY KIND, either express or implied.
# See the License for the specific language governing permissions and
# limitations under the License.

import os
import tempfile
import unittest

import numpy as np
import paddle
<<<<<<< HEAD
import paddle.nn as nn
import paddle.nn.functional as F
from huggingface_hub.repocard import RepoCard
from paddlenlp.transformers import CLIPTextConfig, CLIPTextModel, CLIPTextModelWithProjection, CLIPTokenizer
=======
from huggingface_hub.repocard import RepoCard
from paddlenlp.transformers import (
    CLIPTextConfig,
    CLIPTextModel,
    CLIPTextModelWithProjection,
    CLIPTokenizer,
)
>>>>>>> 785b14b2

from ppdiffusers import (
    AutoencoderKL,
    DDIMScheduler,
    EulerDiscreteScheduler,
    StableDiffusionPipeline,
    StableDiffusionXLPipeline,
    UNet2DConditionModel,
)
<<<<<<< HEAD
from ppdiffusers.loaders import AttnProcsLayers, LoraLoaderMixin, PatchedLoraProjection, text_encoder_attn_modules
from ppdiffusers.models.attention_processor import (
    Attention,
    AttnProcessor,
    LoRAAttnProcessor,
    LoRAXFormersAttnProcessor,
    XFormersAttnProcessor,
)
from ppdiffusers.utils import floats_tensor, paddle_device
=======
from ppdiffusers.loaders import (
    AttnProcsLayers,
    LoraLoaderMixin,
    PatchedLoraProjection,
    text_encoder_attn_modules,
)
from ppdiffusers.models.attention_processor import (
    Attention,
    AttnProcessor,
    AttnProcessor2_5,
    LoRAAttnProcessor,
    LoRAAttnProcessor2_5,
    LoRAXFormersAttnProcessor,
    XFormersAttnProcessor,
)
from ppdiffusers.utils import floats_tensor
>>>>>>> 785b14b2
from ppdiffusers.utils.testing_utils import require_paddle_gpu, slow


def create_unet_lora_layers(unet: paddle.nn.Layer):
    lora_attn_procs = {}
    for name in unet.attn_processors.keys():
        cross_attention_dim = None if name.endswith("attn1.processor") else unet.config.cross_attention_dim
        if name.startswith("mid_block"):
            hidden_size = unet.config.block_out_channels[-1]
        elif name.startswith("up_blocks"):
            block_id = int(name[len("up_blocks.")])
            hidden_size = list(reversed(unet.config.block_out_channels))[block_id]
        elif name.startswith("down_blocks"):
            block_id = int(name[len("down_blocks.")])
            hidden_size = unet.config.block_out_channels[block_id]
<<<<<<< HEAD
        lora_attn_processor_class = LoRAAttnProcessor
=======
        lora_attn_processor_class = (
            LoRAAttnProcessor2_5
            if hasattr(paddle.nn.functional, "scaled_dot_product_attention_")
            else LoRAAttnProcessor
        )
>>>>>>> 785b14b2
        lora_attn_procs[name] = lora_attn_processor_class(
            hidden_size=hidden_size, cross_attention_dim=cross_attention_dim
        )
    unet_lora_layers = AttnProcsLayers(lora_attn_procs)
    return lora_attn_procs, unet_lora_layers


<<<<<<< HEAD
def create_text_encoder_lora_attn_procs(text_encoder: nn.Layer):
    text_lora_attn_procs = {}
    lora_attn_processor_class = LoRAAttnProcessor
    for name, module in text_encoder_attn_modules(text_encoder):
        if isinstance(module.out_proj, nn.Linear):
            out_features = module.out_proj.weight.shape[1]
        elif isinstance(module.out_proj, PatchedLoraProjection):
            out_features = module.out_proj.regular_linear_layer.weight.shape[1]
        else:
            assert False, module.out_proj.__class__

=======
def create_text_encoder_lora_attn_procs(text_encoder: paddle.nn.Layer):
    text_lora_attn_procs = {}
    lora_attn_processor_class = (
        LoRAAttnProcessor2_5 if hasattr(paddle.nn.functional, "scaled_dot_product_attention_") else LoRAAttnProcessor
    )
    for name, module in text_encoder_attn_modules(text_encoder):
        if isinstance(module.out_proj, paddle.nn.Linear):
            out_features = module.out_proj.out_features
        elif isinstance(module.out_proj, PatchedLoraProjection):
            out_features = module.out_proj.regular_linear_layer.out_features
        else:
            assert False, module.out_proj.__class__
>>>>>>> 785b14b2
        text_lora_attn_procs[name] = lora_attn_processor_class(hidden_size=out_features, cross_attention_dim=None)
    return text_lora_attn_procs


<<<<<<< HEAD
def create_text_encoder_lora_layers(text_encoder: nn.Layer):
=======
def create_text_encoder_lora_layers(text_encoder: paddle.nn.Layer):
>>>>>>> 785b14b2
    text_lora_attn_procs = create_text_encoder_lora_attn_procs(text_encoder)
    text_encoder_lora_layers = AttnProcsLayers(text_lora_attn_procs)
    return text_encoder_lora_layers


def set_lora_weights(lora_attn_parameters, randn_weight=False):
    with paddle.no_grad():
        for parameter in lora_attn_parameters:
            if randn_weight:
<<<<<<< HEAD
                parameter[:] = paddle.randn_like(parameter)
            else:
                paddle.zero_(parameter)
=======
                parameter[:] = paddle.randn(shape=parameter.shape, dtype=parameter.dtype)
            else:
                parameter.zero_()
>>>>>>> 785b14b2


class LoraLoaderMixinTests(unittest.TestCase):
    def get_dummy_components(self):
        paddle.seed(seed=0)
        unet = UNet2DConditionModel(
            block_out_channels=(32, 64),
            layers_per_block=2,
            sample_size=32,
            in_channels=4,
            out_channels=4,
            down_block_types=("DownBlock2D", "CrossAttnDownBlock2D"),
            up_block_types=("CrossAttnUpBlock2D", "UpBlock2D"),
            cross_attention_dim=32,
        )
        scheduler = DDIMScheduler(
            beta_start=0.00085,
            beta_end=0.012,
            beta_schedule="scaled_linear",
            clip_sample=False,
            set_alpha_to_one=False,
            steps_offset=1,
        )
        paddle.seed(seed=0)
        vae = AutoencoderKL(
            block_out_channels=[32, 64],
            in_channels=3,
            out_channels=3,
            down_block_types=["DownEncoderBlock2D", "DownEncoderBlock2D"],
            up_block_types=["UpDecoderBlock2D", "UpDecoderBlock2D"],
            latent_channels=4,
        )
        text_encoder_config = CLIPTextConfig(
            bos_token_id=0,
            eos_token_id=2,
            hidden_size=32,
            intermediate_size=37,
            layer_norm_eps=1e-05,
            num_attention_heads=4,
            num_hidden_layers=5,
            pad_token_id=1,
            vocab_size=1000,
        )
        text_encoder = CLIPTextModel(text_encoder_config)
        tokenizer = CLIPTokenizer.from_pretrained("hf-internal-testing/tiny-random-clip")
        unet_lora_attn_procs, unet_lora_layers = create_unet_lora_layers(unet)
        text_encoder_lora_layers = create_text_encoder_lora_layers(text_encoder)
        pipeline_components = {
            "unet": unet,
            "scheduler": scheduler,
            "vae": vae,
            "text_encoder": text_encoder,
            "tokenizer": tokenizer,
            "safety_checker": None,
            "feature_extractor": None,
        }
        lora_components = {
            "unet_lora_layers": unet_lora_layers,
            "text_encoder_lora_layers": text_encoder_lora_layers,
            "unet_lora_attn_procs": unet_lora_attn_procs,
        }
        return pipeline_components, lora_components

    def get_dummy_inputs(self, with_generator=True):
        batch_size = 1
        sequence_length = 10
        num_channels = 4
        sizes = 32, 32
        generator = paddle.seed(seed=0)
        noise = floats_tensor((batch_size, num_channels) + sizes)
        input_ids = paddle.randint(low=1, high=sequence_length, shape=(batch_size, sequence_length))
        pipeline_inputs = {
            "prompt": "A painting of a squirrel eating a burger",
            "num_inference_steps": 2,
            "guidance_scale": 6.0,
            "output_type": "np",
        }
        if with_generator:
            pipeline_inputs.update({"generator": generator})
<<<<<<< HEAD

        return noise, input_ids, pipeline_inputs

    # copied from: https://colab.research.google.com/gist/sayakpaul/df2ef6e1ae6d8c10a49d859883b10860/scratchpad.ipynb
    def get_dummy_tokens(self):
        max_seq_length = 77

        inputs = paddle.randint(2, 56, size=(1, max_seq_length), generator=paddle.Generator().manual_seed(0))

=======
        return noise, input_ids, pipeline_inputs

    def get_dummy_tokens(self):
        max_seq_length = 77
        inputs = paddle.randint(low=2, high=56, shape=(1, max_seq_length))
>>>>>>> 785b14b2
        prepared_inputs = {}
        prepared_inputs["input_ids"] = inputs
        return prepared_inputs

    def create_lora_weight_file(self, tmpdirname):
        _, lora_components = self.get_dummy_components()
        LoraLoaderMixin.save_lora_weights(
            save_directory=tmpdirname,
            unet_lora_layers=lora_components["unet_lora_layers"],
            text_encoder_lora_layers=lora_components["text_encoder_lora_layers"],
        )
<<<<<<< HEAD
        self.assertTrue(os.path.isfile(os.path.join(tmpdirname, "paddle_lora_weights.pdparams")))
=======
        self.assertTrue(os.path.isfile(os.path.join(tmpdirname, "pytorch_lora_weights.bin")))
>>>>>>> 785b14b2

    def test_lora_save_load(self):
        pipeline_components, lora_components = self.get_dummy_components()
        sd_pipe = StableDiffusionPipeline(**pipeline_components)
        sd_pipe.set_progress_bar_config(disable=None)
        _, _, pipeline_inputs = self.get_dummy_inputs()
        original_images = sd_pipe(**pipeline_inputs).images
        orig_image_slice = original_images[0, -3:, -3:, -1]
        with tempfile.TemporaryDirectory() as tmpdirname:
            LoraLoaderMixin.save_lora_weights(
                save_directory=tmpdirname,
                unet_lora_layers=lora_components["unet_lora_layers"],
                text_encoder_lora_layers=lora_components["text_encoder_lora_layers"],
            )
            self.assertTrue(os.path.isfile(os.path.join(tmpdirname, "pytorch_lora_weights.bin")))
            sd_pipe.load_lora_weights(tmpdirname)
        lora_images = sd_pipe(**pipeline_inputs).images
        lora_image_slice = lora_images[0, -3:, -3:, -1]

        # Outputs shouldn't match.
        self.assertFalse(
            paddle.allclose(
                x=paddle.to_tensor(data=orig_image_slice), y=paddle.to_tensor(data=lora_image_slice)
            ).item()
        )

    def test_lora_save_load_safetensors(self):
        pipeline_components, lora_components = self.get_dummy_components()
        sd_pipe = StableDiffusionPipeline(**pipeline_components)
        sd_pipe.set_progress_bar_config(disable=None)
        _, _, pipeline_inputs = self.get_dummy_inputs()
        original_images = sd_pipe(**pipeline_inputs).images
        orig_image_slice = original_images[0, -3:, -3:, -1]
        with tempfile.TemporaryDirectory() as tmpdirname:
            LoraLoaderMixin.save_lora_weights(
                save_directory=tmpdirname,
                unet_lora_layers=lora_components["unet_lora_layers"],
                text_encoder_lora_layers=lora_components["text_encoder_lora_layers"],
                safe_serialization=True,
            )
<<<<<<< HEAD
            self.assertTrue(os.path.isfile(os.path.join(tmpdirname, "paddle_lora_weights.safetensors")))
            sd_pipe.load_lora_weights(tmpdirname, from_diffusers=True)

=======
            self.assertTrue(os.path.isfile(os.path.join(tmpdirname, "pytorch_lora_weights.safetensors")))
            sd_pipe.load_lora_weights(tmpdirname)
>>>>>>> 785b14b2
        lora_images = sd_pipe(**pipeline_inputs).images
        lora_image_slice = lora_images[0, -3:, -3:, -1]
        # Outputs shouldn't match.
        self.assertFalse(
            paddle.allclose(
                x=paddle.to_tensor(data=orig_image_slice), y=paddle.to_tensor(data=lora_image_slice)
            ).item()
        )

    def test_lora_save_load_legacy(self):
        pipeline_components, lora_components = self.get_dummy_components()
        unet_lora_attn_procs = lora_components["unet_lora_attn_procs"]
        sd_pipe = StableDiffusionPipeline(**pipeline_components)
        sd_pipe.set_progress_bar_config(disable=None)
        _, _, pipeline_inputs = self.get_dummy_inputs()
        original_images = sd_pipe(**pipeline_inputs).images
        orig_image_slice = original_images[0, -3:, -3:, -1]
        with tempfile.TemporaryDirectory() as tmpdirname:
            unet = sd_pipe.unet
            unet.set_attn_processor(unet_lora_attn_procs)
            unet.save_attn_procs(tmpdirname)
            self.assertTrue(os.path.isfile(os.path.join(tmpdirname, "pytorch_lora_weights.bin")))
            sd_pipe.load_lora_weights(tmpdirname)
        lora_images = sd_pipe(**pipeline_inputs).images
        lora_image_slice = lora_images[0, -3:, -3:, -1]

        # Outputs shouldn't match.
        self.assertFalse(
            paddle.allclose(
                x=paddle.to_tensor(data=orig_image_slice), y=paddle.to_tensor(data=lora_image_slice)
            ).item()
        )

    def test_text_encoder_lora_monkey_patch(self):
        pipeline_components, _ = self.get_dummy_components()
        pipe = StableDiffusionPipeline(**pipeline_components)
        dummy_tokens = self.get_dummy_tokens()
        # inference without lora
        outputs_without_lora = pipe.text_encoder(**dummy_tokens)[0]
        assert outputs_without_lora.shape == (1, 77, 32)
        # monkey patch
        params = pipe._modify_text_encoder(pipe.text_encoder, pipe.lora_scale)
        set_lora_weights(params, randn_weight=False)
        # inference with lora
        outputs_with_lora = pipe.text_encoder(**dummy_tokens)[0]
        assert outputs_with_lora.shape == (1, 77, 32)
        assert paddle.allclose(
            x=outputs_without_lora, y=outputs_with_lora
        ).item(), "lora_up_weight are all zero, so the lora outputs should be the same to without lora outputs"
        # create lora_attn_procs with randn up.weights
        create_text_encoder_lora_attn_procs(pipe.text_encoder)
        # monkey patch
        params = pipe._modify_text_encoder(pipe.text_encoder, pipe.lora_scale)
        set_lora_weights(params, randn_weight=True)
        # inference with lora
        outputs_with_lora = pipe.text_encoder(**dummy_tokens)[0]
        assert outputs_with_lora.shape == (1, 77, 32)
        assert not paddle.allclose(
            x=outputs_without_lora, y=outputs_with_lora
        ).item(), "lora_up_weight are not zero, so the lora outputs should be different to without lora outputs"

    def test_text_encoder_lora_remove_monkey_patch(self):
        pipeline_components, _ = self.get_dummy_components()
        pipe = StableDiffusionPipeline(**pipeline_components)
        dummy_tokens = self.get_dummy_tokens()
        # inference without lora
        outputs_without_lora = pipe.text_encoder(**dummy_tokens)[0]
        assert outputs_without_lora.shape == (1, 77, 32)
        # monkey patch
        params = pipe._modify_text_encoder(pipe.text_encoder, pipe.lora_scale)
        set_lora_weights(params, randn_weight=True)
        # inference with lora
        outputs_with_lora = pipe.text_encoder(**dummy_tokens)[0]
        assert outputs_with_lora.shape == (1, 77, 32)
        assert not paddle.allclose(
            x=outputs_without_lora, y=outputs_with_lora
        ).item(), "lora outputs should be different to without lora outputs"
        # remove monkey patch
        pipe._remove_text_encoder_monkey_patch()
        # inference with removed lora
        outputs_without_lora_removed = pipe.text_encoder(**dummy_tokens)[0]
        assert outputs_without_lora_removed.shape == (1, 77, 32)
        assert paddle.allclose(
            x=outputs_without_lora, y=outputs_without_lora_removed
        ).item(), "remove lora monkey patch should restore the original outputs"

    def test_text_encoder_lora_scale(self):
        pipeline_components, lora_components = self.get_dummy_components()
        sd_pipe = StableDiffusionPipeline(**pipeline_components)
        sd_pipe.set_progress_bar_config(disable=None)
        _, _, pipeline_inputs = self.get_dummy_inputs()
        with tempfile.TemporaryDirectory() as tmpdirname:
            LoraLoaderMixin.save_lora_weights(
                save_directory=tmpdirname,
                unet_lora_layers=lora_components["unet_lora_layers"],
                text_encoder_lora_layers=lora_components["text_encoder_lora_layers"],
            )
            self.assertTrue(os.path.isfile(os.path.join(tmpdirname, "pytorch_lora_weights.bin")))
            sd_pipe.load_lora_weights(tmpdirname)
        lora_images = sd_pipe(**pipeline_inputs).images
        lora_image_slice = lora_images[0, -3:, -3:, -1]
        lora_images_with_scale = sd_pipe(**pipeline_inputs, cross_attention_kwargs={"scale": 0.5}).images
        lora_image_with_scale_slice = lora_images_with_scale[0, -3:, -3:, -1]
        # Outputs shouldn't match.
        self.assertFalse(
            paddle.allclose(
                x=paddle.to_tensor(data=lora_image_slice), y=paddle.to_tensor(data=lora_image_with_scale_slice)
            ).item()
        )

    def test_lora_unet_attn_processors(self):
        with tempfile.TemporaryDirectory() as tmpdirname:
            self.create_lora_weight_file(tmpdirname)
            pipeline_components, _ = self.get_dummy_components()
            sd_pipe = StableDiffusionPipeline(**pipeline_components)
            sd_pipe.set_progress_bar_config(disable=None)
            # check if vanilla attention processors are used
            for _, module in sd_pipe.unet.named_modules():
                if isinstance(module, Attention):
                    self.assertIsInstance(module.processor, (AttnProcessor, AttnProcessor2_5))
            # load LoRA weight file
            sd_pipe.load_lora_weights(tmpdirname)
            # check if lora attention processors are used
            for _, module in sd_pipe.unet.named_modules():
                if isinstance(module, Attention):
                    attn_proc_class = (
                        LoRAAttnProcessor2_5
                        if hasattr(paddle.nn.functional, "scaled_dot_product_attention_")
                        else LoRAAttnProcessor
                    )
                    self.assertIsInstance(module.processor, attn_proc_class)

    def test_unload_lora_sd(self):
        pipeline_components, lora_components = self.get_dummy_components()
        _, _, pipeline_inputs = self.get_dummy_inputs(with_generator=False)
        sd_pipe = StableDiffusionPipeline(**pipeline_components)
        original_images = sd_pipe(**pipeline_inputs, generator=paddle.seed(seed=0)).images
        orig_image_slice = original_images[0, -3:, -3:, -1]
        # Emulate training.
        set_lora_weights(lora_components["unet_lora_layers"].parameters(), randn_weight=True)
        set_lora_weights(lora_components["text_encoder_lora_layers"].parameters(), randn_weight=True)
        with tempfile.TemporaryDirectory() as tmpdirname:
            LoraLoaderMixin.save_lora_weights(
                save_directory=tmpdirname,
                unet_lora_layers=lora_components["unet_lora_layers"],
                text_encoder_lora_layers=lora_components["text_encoder_lora_layers"],
            )
            self.assertTrue(os.path.isfile(os.path.join(tmpdirname, "pytorch_lora_weights.bin")))
            sd_pipe.load_lora_weights(tmpdirname)
        lora_images = sd_pipe(**pipeline_inputs, generator=paddle.seed(seed=0)).images
        lora_image_slice = lora_images[0, -3:, -3:, -1]
        # Unload LoRA parameters.
        sd_pipe.unload_lora_weights()
        original_images_two = sd_pipe(**pipeline_inputs, generator=paddle.seed(seed=0)).images
        orig_image_slice_two = original_images_two[0, -3:, -3:, -1]
        assert not np.allclose(
            orig_image_slice, lora_image_slice
        ), "LoRA parameters should lead to a different image slice."
        assert not np.allclose(
            orig_image_slice_two, lora_image_slice
        ), "LoRA parameters should lead to a different image slice."
        assert np.allclose(
            orig_image_slice, orig_image_slice_two, atol=0.001
        ), "Unloading LoRA parameters should lead to results similar to what was obtained with the pipeline without any LoRA parameters."

    def test_lora_unet_attn_processors_with_xformers(self):
        with tempfile.TemporaryDirectory() as tmpdirname:
            self.create_lora_weight_file(tmpdirname)
            pipeline_components, _ = self.get_dummy_components()
            sd_pipe = StableDiffusionPipeline(**pipeline_components)
            sd_pipe.set_progress_bar_config(disable=None)
            # enable XFormers
            sd_pipe.enable_xformers_memory_efficient_attention()
            # check if xFormers attention processors are used
            for _, module in sd_pipe.unet.named_modules():
                if isinstance(module, Attention):
                    self.assertIsInstance(module.processor, XFormersAttnProcessor)
            # load LoRA weight file
            sd_pipe.load_lora_weights(tmpdirname)
            # check if lora attention processors are used
            for _, module in sd_pipe.unet.named_modules():
                if isinstance(module, Attention):
                    self.assertIsInstance(module.processor, LoRAXFormersAttnProcessor)
            # unload lora weights
            sd_pipe.unload_lora_weights()
            # check if attention processors are reverted back to xFormers
            for _, module in sd_pipe.unet.named_modules():
                if isinstance(module, Attention):
                    self.assertIsInstance(module.processor, XFormersAttnProcessor)

    def test_lora_save_load_with_xformers(self):
        pipeline_components, lora_components = self.get_dummy_components()
        sd_pipe = StableDiffusionPipeline(**pipeline_components)
        sd_pipe.set_progress_bar_config(disable=None)
        _, _, pipeline_inputs = self.get_dummy_inputs()
        # enable XFormers
        sd_pipe.enable_xformers_memory_efficient_attention()
        original_images = sd_pipe(**pipeline_inputs).images
        orig_image_slice = original_images[0, -3:, -3:, -1]
        with tempfile.TemporaryDirectory() as tmpdirname:
            LoraLoaderMixin.save_lora_weights(
                save_directory=tmpdirname,
                unet_lora_layers=lora_components["unet_lora_layers"],
                text_encoder_lora_layers=lora_components["text_encoder_lora_layers"],
            )
            self.assertTrue(os.path.isfile(os.path.join(tmpdirname, "pytorch_lora_weights.bin")))
            sd_pipe.load_lora_weights(tmpdirname)
        lora_images = sd_pipe(**pipeline_inputs).images
        lora_image_slice = lora_images[0, -3:, -3:, -1]
        # Outputs shouldn't match.
<<<<<<< HEAD
        self.assertFalse(paddle.allclose(paddle.to_tensor(orig_image_slice), paddle.to_tensor(lora_image_slice)))
def test_text_encoder_lora_monkey_patch(self):
        pipeline_components, _ = self.get_dummy_components()
        pipe = StableDiffusionPipeline(**pipeline_components)

        dummy_tokens = self.get_dummy_tokens()

        # inference without lora
        outputs_without_lora = pipe.text_encoder(**dummy_tokens)[0]
        assert outputs_without_lora.shape == (1, 77, 32)

        # monkey patch
        params = pipe._modify_text_encoder(pipe.text_encoder, pipe.lora_scale)

        set_lora_weights(params, randn_weight=False)

        # inference with lora
        outputs_with_lora = pipe.text_encoder(**dummy_tokens)[0]
        assert outputs_with_lora.shape == (1, 77, 32)

        assert paddle.allclose(
            outputs_without_lora, outputs_with_lora
        ), "lora_up_weight are all zero, so the lora outputs should be the same to without lora outputs"

        # create lora_attn_procs with randn up.weights
        create_text_encoder_lora_attn_procs(pipe.text_encoder)

        # monkey patch
        params = pipe._modify_text_encoder(pipe.text_encoder, pipe.lora_scale)

        set_lora_weights(params, randn_weight=True)

        # inference with lora
        outputs_with_lora = pipe.text_encoder(**dummy_tokens)[0]
        assert outputs_with_lora.shape == (1, 77, 32)

        assert not paddle.allclose(
            outputs_without_lora, outputs_with_lora
        ), "lora_up_weight are not zero, so the lora outputs should be different to without lora outputs"

def test_text_encoder_lora_remove_monkey_patch(self):
    pipeline_components, _ = self.get_dummy_components()
    pipe = StableDiffusionPipeline(**pipeline_components)

    dummy_tokens = self.get_dummy_tokens()

    # inference without lora
    outputs_without_lora = pipe.text_encoder(**dummy_tokens)[0]
    assert outputs_without_lora.shape == (1, 77, 32)

    # monkey patch
    params = pipe._modify_text_encoder(pipe.text_encoder, pipe.lora_scale)

    set_lora_weights(params, randn_weight=True)

    # inference with lora
    outputs_with_lora = pipe.text_encoder(**dummy_tokens)[0]
    assert outputs_with_lora.shape == (1, 77, 32)

    assert not paddle.allclose(
        outputs_without_lora, outputs_with_lora
    ), "lora outputs should be different to without lora outputs"

    # remove monkey patch
    pipe._remove_text_encoder_monkey_patch()

    # inference with removed lora
    outputs_without_lora_removed = pipe.text_encoder(**dummy_tokens)[0]
    assert outputs_without_lora_removed.shape == (1, 77, 32)

    assert paddle.allclose(
        outputs_without_lora, outputs_without_lora_removed
    ), "remove lora monkey patch should restore the original outputs"

def test_text_encoder_lora_scale(self):
    pipeline_components, lora_components = self.get_dummy_components()
    sd_pipe = StableDiffusionPipeline(**pipeline_components)
    sd_pipe = sd_pipe.to(paddle_device)
    sd_pipe.set_progress_bar_config(disable=None)

    _, _, pipeline_inputs = self.get_dummy_inputs()

    with tempfile.TemporaryDirectory() as tmpdirname:
        LoraLoaderMixin.save_lora_weights(
            save_directory=tmpdirname,
            unet_lora_layers=lora_components["unet_lora_layers"],
            text_encoder_lora_layers=lora_components["text_encoder_lora_layers"],
        )
        self.assertTrue(os.path.isfile(os.path.join(tmpdirname, "paddle_lora_weights.pdparams")))
        sd_pipe.load_lora_weights(tmpdirname)

    lora_images = sd_pipe(**pipeline_inputs).images
    lora_image_slice = lora_images[0, -3:, -3:, -1]

    lora_images_with_scale = sd_pipe(**pipeline_inputs, cross_attention_kwargs={"scale": 0.5}).images
    lora_image_with_scale_slice = lora_images_with_scale[0, -3:, -3:, -1]

    # Outputs shouldn't match.
    self.assertFalse(
        paddle.allclose(paddle.to_tensor(lora_image_slice), paddle.to_tensor(lora_image_with_scale_slice))
    )

def test_lora_unet_attn_processors(self):
    with tempfile.TemporaryDirectory() as tmpdirname:
        self.create_lora_weight_file(tmpdirname)

        pipeline_components, _ = self.get_dummy_components()
        sd_pipe = StableDiffusionPipeline(**pipeline_components)
        sd_pipe = sd_pipe.to(paddle_device)
        sd_pipe.set_progress_bar_config(disable=None)

        # check if vanilla attention processors are used
        for _, module in sd_pipe.unet.named_modules():
            if isinstance(module, Attention):
                self.assertIsInstance(module.processor, (AttnProcessor,))

        # load LoRA weight file
        sd_pipe.load_lora_weights(tmpdirname)

        # check if lora attention processors are used
        for _, module in sd_pipe.unet.named_modules():
            if isinstance(module, Attention):
                attn_proc_class = LoRAAttnProcessor
                self.assertIsInstance(module.processor, attn_proc_class)

def test_unload_lora_sd(self):
    pipeline_components, lora_components = self.get_dummy_components()
    _, _, pipeline_inputs = self.get_dummy_inputs(with_generator=False)
    sd_pipe = StableDiffusionPipeline(**pipeline_components)

    original_images = sd_pipe(**pipeline_inputs, generator=paddle.Generator().manual_seed(0)).images
    orig_image_slice = original_images[0, -3:, -3:, -1]

    # Emulate training.
    set_lora_weights(lora_components["unet_lora_layers"].parameters(), randn_weight=True)
    set_lora_weights(lora_components["text_encoder_lora_layers"].parameters(), randn_weight=True)

    with tempfile.TemporaryDirectory() as tmpdirname:
        LoraLoaderMixin.save_lora_weights(
            save_directory=tmpdirname,
            unet_lora_layers=lora_components["unet_lora_layers"],
            text_encoder_lora_layers=lora_components["text_encoder_lora_layers"],
        )
        self.assertTrue(os.path.isfile(os.path.join(tmpdirname, "paddle_lora_weights.pdparams")))
        sd_pipe.load_lora_weights(tmpdirname)

    lora_images = sd_pipe(**pipeline_inputs, generator=paddle.Generator().manual_seed(0)).images
    lora_image_slice = lora_images[0, -3:, -3:, -1]

    # Unload LoRA parameters.
    sd_pipe.unload_lora_weights()
    original_images_two = sd_pipe(**pipeline_inputs, generator=paddle.Generator().manual_seed(0)).images
    orig_image_slice_two = original_images_two[0, -3:, -3:, -1]

    assert not np.allclose(
        orig_image_slice, lora_image_slice
    ), "LoRA parameters should lead to a different image slice."
    assert not np.allclose(
        orig_image_slice_two, lora_image_slice
    ), "LoRA parameters should lead to a different image slice."
    assert np.allclose(
        orig_image_slice, orig_image_slice_two, atol=1e-3
    ), "Unloading LoRA parameters should lead to results similar to what was obtained with the pipeline without any LoRA parameters."

@unittest.skipIf(paddle_device != "gpu", "This test is supposed to run on GPU")
def test_lora_unet_attn_processors_with_xformers(self):
    with tempfile.TemporaryDirectory() as tmpdirname:
        self.create_lora_weight_file(tmpdirname)

        pipeline_components, _ = self.get_dummy_components()
        sd_pipe = StableDiffusionPipeline(**pipeline_components)
        sd_pipe = sd_pipe.to(paddle_device)
        sd_pipe.set_progress_bar_config(disable=None)

        # enable XFormers
        sd_pipe.enable_xformers_memory_efficient_attention()

        # check if xFormers attention processors are used
        for _, module in sd_pipe.unet.named_modules():
            if isinstance(module, Attention):
                self.assertIsInstance(module.processor, XFormersAttnProcessor)

        # load LoRA weight file
        sd_pipe.load_lora_weights(tmpdirname)

        # check if lora attention processors are used
        for _, module in sd_pipe.unet.named_modules():
            if isinstance(module, Attention):
                self.assertIsInstance(module.processor, LoRAXFormersAttnProcessor)

        # unload lora weights
        sd_pipe.unload_lora_weights()

        # check if attention processors are reverted back to xFormers
        for _, module in sd_pipe.unet.named_modules():
            if isinstance(module, Attention):
                self.assertIsInstance(module.processor, XFormersAttnProcessor)

@unittest.skipIf(paddle_device != "cuda", "This test is supposed to run on GPU")
def test_lora_save_load_with_xformers(self):
    pipeline_components, lora_components = self.get_dummy_components()
    sd_pipe = StableDiffusionPipeline(**pipeline_components)
    sd_pipe = sd_pipe.to(paddle_device)
    sd_pipe.set_progress_bar_config(disable=None)

    _, _, pipeline_inputs = self.get_dummy_inputs()

    # enable XFormers
    sd_pipe.enable_xformers_memory_efficient_attention()

    original_images = sd_pipe(**pipeline_inputs).images
    orig_image_slice = original_images[0, -3:, -3:, -1]

    with tempfile.TemporaryDirectory() as tmpdirname:
        LoraLoaderMixin.save_lora_weights(
            save_directory=tmpdirname,
            unet_lora_layers=lora_components["unet_lora_layers"],
            text_encoder_lora_layers=lora_components["text_encoder_lora_layers"],
        )
        self.assertTrue(os.path.isfile(os.path.join(tmpdirname, "paddle_lora_weights.pdparams")))
        sd_pipe.load_lora_weights(tmpdirname)

    lora_images = sd_pipe(**pipeline_inputs).images
    lora_image_slice = lora_images[0, -3:, -3:, -1]

    # Outputs shouldn't match.
    self.assertFalse(paddle.allclose(paddle.to_tensor(orig_image_slice), paddle.to_tensor(lora_image_slice)))
=======
        self.assertFalse(
            paddle.allclose(
                x=paddle.to_tensor(data=orig_image_slice), y=paddle.to_tensor(data=lora_image_slice)
            ).item()
        )
>>>>>>> 785b14b2


class SDXLLoraLoaderMixinTests(unittest.TestCase):
    def get_dummy_components(self):
<<<<<<< HEAD
        paddle.Generator().manual_seed(0)
=======
        paddle.seed(seed=0)
>>>>>>> 785b14b2
        unet = UNet2DConditionModel(
            block_out_channels=(32, 64),
            layers_per_block=2,
            sample_size=32,
            in_channels=4,
            out_channels=4,
            down_block_types=("DownBlock2D", "CrossAttnDownBlock2D"),
            up_block_types=("CrossAttnUpBlock2D", "UpBlock2D"),
            # SD2-specific config below
            attention_head_dim=(2, 4),
            use_linear_projection=True,
            addition_embed_type="text_time",
            addition_time_embed_dim=8,
            transformer_layers_per_block=(1, 2),
            projection_class_embeddings_input_dim=80,  # 6 * 8 + 32
            cross_attention_dim=64,
        )
        scheduler = EulerDiscreteScheduler(
            beta_start=0.00085,
            beta_end=0.012,
            steps_offset=1,
            beta_schedule="scaled_linear",
            timestep_spacing="leading",
        )
<<<<<<< HEAD
        paddle.Generator().manual_seed(0)
=======
        paddle.seed(seed=0)
>>>>>>> 785b14b2
        vae = AutoencoderKL(
            block_out_channels=[32, 64],
            in_channels=3,
            out_channels=3,
            down_block_types=["DownEncoderBlock2D", "DownEncoderBlock2D"],
            up_block_types=["UpDecoderBlock2D", "UpDecoderBlock2D"],
            latent_channels=4,
            sample_size=128,
        )
<<<<<<< HEAD
        paddle.Generator().manual_seed(0)
=======
        paddle.seed(seed=0)
>>>>>>> 785b14b2
        text_encoder_config = CLIPTextConfig(
            bos_token_id=0,
            eos_token_id=2,
            hidden_size=32,
            intermediate_size=37,
            layer_norm_eps=1e-05,
            num_attention_heads=4,
            num_hidden_layers=5,
            pad_token_id=1,
            vocab_size=1000,
            # SD2-specific config below
            hidden_act="gelu",
            projection_dim=32,
        )
        text_encoder = CLIPTextModel(text_encoder_config)
        tokenizer = CLIPTokenizer.from_pretrained("hf-internal-testing/tiny-random-clip")
<<<<<<< HEAD

        text_encoder_2 = CLIPTextModelWithProjection(text_encoder_config)
        tokenizer_2 = CLIPTokenizer.from_pretrained("hf-internal-testing/tiny-random-clip")

        unet_lora_attn_procs, unet_lora_layers = create_unet_lora_layers(unet)
        text_encoder_one_lora_layers = create_text_encoder_lora_layers(text_encoder)
        text_encoder_two_lora_layers = create_text_encoder_lora_layers(text_encoder_2)

=======
        text_encoder_2 = CLIPTextModelWithProjection(text_encoder_config)
        tokenizer_2 = CLIPTokenizer.from_pretrained("hf-internal-testing/tiny-random-clip")
        unet_lora_attn_procs, unet_lora_layers = create_unet_lora_layers(unet)
        text_encoder_one_lora_layers = create_text_encoder_lora_layers(text_encoder)
        text_encoder_two_lora_layers = create_text_encoder_lora_layers(text_encoder_2)
>>>>>>> 785b14b2
        pipeline_components = {
            "unet": unet,
            "scheduler": scheduler,
            "vae": vae,
            "text_encoder": text_encoder,
            "text_encoder_2": text_encoder_2,
            "tokenizer": tokenizer,
            "tokenizer_2": tokenizer_2,
        }
        lora_components = {
            "unet_lora_layers": unet_lora_layers,
            "text_encoder_one_lora_layers": text_encoder_one_lora_layers,
            "text_encoder_two_lora_layers": text_encoder_two_lora_layers,
            "unet_lora_attn_procs": unet_lora_attn_procs,
        }
        return pipeline_components, lora_components

    def get_dummy_inputs(self, with_generator=True):
        batch_size = 1
        sequence_length = 10
        num_channels = 4
<<<<<<< HEAD
        sizes = (32, 32)

        generator = paddle.Generator().manual_seed(0)
        noise = floats_tensor((batch_size, num_channels) + sizes)
        input_ids = paddle.randint(1, sequence_length, size=(batch_size, sequence_length), generator=generator)

=======
        sizes = 32, 32
        generator = paddle.seed(seed=0)
        noise = floats_tensor((batch_size, num_channels) + sizes)
        input_ids = paddle.randint(low=1, high=sequence_length, shape=(batch_size, sequence_length))
>>>>>>> 785b14b2
        pipeline_inputs = {
            "prompt": "A painting of a squirrel eating a burger",
            "num_inference_steps": 2,
            "guidance_scale": 6.0,
            "output_type": "np",
        }
        if with_generator:
            pipeline_inputs.update({"generator": generator})
<<<<<<< HEAD

=======
>>>>>>> 785b14b2
        return noise, input_ids, pipeline_inputs

    def test_lora_save_load(self):
        pipeline_components, lora_components = self.get_dummy_components()
        sd_pipe = StableDiffusionXLPipeline(**pipeline_components)
<<<<<<< HEAD
        sd_pipe = sd_pipe.to(paddle_device)
        sd_pipe.set_progress_bar_config(disable=None)

        _, _, pipeline_inputs = self.get_dummy_inputs()

        original_images = sd_pipe(**pipeline_inputs).images
        orig_image_slice = original_images[0, -3:, -3:, -1]

=======
        sd_pipe.set_progress_bar_config(disable=None)
        _, _, pipeline_inputs = self.get_dummy_inputs()
        original_images = sd_pipe(**pipeline_inputs).images
        orig_image_slice = original_images[0, -3:, -3:, -1]
>>>>>>> 785b14b2
        with tempfile.TemporaryDirectory() as tmpdirname:
            StableDiffusionXLPipeline.save_lora_weights(
                save_directory=tmpdirname,
                unet_lora_layers=lora_components["unet_lora_layers"],
                text_encoder_lora_layers=lora_components["text_encoder_one_lora_layers"],
                text_encoder_2_lora_layers=lora_components["text_encoder_two_lora_layers"],
            )
<<<<<<< HEAD
            self.assertTrue(os.path.isfile(os.path.join(tmpdirname, "paddle_lora_weights.pdparams")))
            sd_pipe.load_lora_weights(tmpdirname)

        lora_images = sd_pipe(**pipeline_inputs).images
        lora_image_slice = lora_images[0, -3:, -3:, -1]

        # Outputs shouldn't match.
        self.assertFalse(paddle.allclose(paddle.to_tensor(orig_image_slice), paddle.to_tensor(lora_image_slice)))
=======
            self.assertTrue(os.path.isfile(os.path.join(tmpdirname, "pytorch_lora_weights.bin")))
            sd_pipe.load_lora_weights(tmpdirname)
        lora_images = sd_pipe(**pipeline_inputs).images
        lora_image_slice = lora_images[0, -3:, -3:, -1]
        # Outputs shouldn't match.
        self.assertFalse(
            paddle.allclose(
                x=paddle.to_tensor(data=orig_image_slice), y=paddle.to_tensor(data=lora_image_slice)
            ).item()
        )
>>>>>>> 785b14b2

    def test_unload_lora_sdxl(self):
        pipeline_components, lora_components = self.get_dummy_components()
        _, _, pipeline_inputs = self.get_dummy_inputs(with_generator=False)
        sd_pipe = StableDiffusionXLPipeline(**pipeline_components)
<<<<<<< HEAD

        original_images = sd_pipe(**pipeline_inputs, generator=paddle.Generator().manual_seed(0)).images
        orig_image_slice = original_images[0, -3:, -3:, -1]

=======
        original_images = sd_pipe(**pipeline_inputs, generator=paddle.seed(seed=0)).images
        orig_image_slice = original_images[0, -3:, -3:, -1]
>>>>>>> 785b14b2
        # Emulate training.
        set_lora_weights(lora_components["unet_lora_layers"].parameters(), randn_weight=True)
        set_lora_weights(lora_components["text_encoder_one_lora_layers"].parameters(), randn_weight=True)
        set_lora_weights(lora_components["text_encoder_two_lora_layers"].parameters(), randn_weight=True)
<<<<<<< HEAD

=======
>>>>>>> 785b14b2
        with tempfile.TemporaryDirectory() as tmpdirname:
            StableDiffusionXLPipeline.save_lora_weights(
                save_directory=tmpdirname,
                unet_lora_layers=lora_components["unet_lora_layers"],
                text_encoder_lora_layers=lora_components["text_encoder_one_lora_layers"],
                text_encoder_2_lora_layers=lora_components["text_encoder_two_lora_layers"],
            )
<<<<<<< HEAD
            self.assertTrue(os.path.isfile(os.path.join(tmpdirname, "paddle_lora_weights.pdparams")))
            sd_pipe.load_lora_weights(tmpdirname)

        lora_images = sd_pipe(**pipeline_inputs, generator=paddle.Generator().manual_seed(0)).images
        lora_image_slice = lora_images[0, -3:, -3:, -1]

        # Unload LoRA parameters.
        sd_pipe.unload_lora_weights()
        original_images_two = sd_pipe(**pipeline_inputs, generator=paddle.Generator().manual_seed(0)).images
        orig_image_slice_two = original_images_two[0, -3:, -3:, -1]

=======
            self.assertTrue(os.path.isfile(os.path.join(tmpdirname, "pytorch_lora_weights.bin")))
            sd_pipe.load_lora_weights(tmpdirname)
        lora_images = sd_pipe(**pipeline_inputs, generator=paddle.seed(seed=0)).images
        lora_image_slice = lora_images[0, -3:, -3:, -1]
        # Unload LoRA parameters.
        sd_pipe.unload_lora_weights()
        original_images_two = sd_pipe(**pipeline_inputs, generator=paddle.seed(seed=0)).images
        orig_image_slice_two = original_images_two[0, -3:, -3:, -1]
>>>>>>> 785b14b2
        assert not np.allclose(
            orig_image_slice, lora_image_slice
        ), "LoRA parameters should lead to a different image slice."
        assert not np.allclose(
            orig_image_slice_two, lora_image_slice
        ), "LoRA parameters should lead to a different image slice."
        assert np.allclose(
<<<<<<< HEAD
            orig_image_slice, orig_image_slice_two, atol=1e-3
=======
            orig_image_slice, orig_image_slice_two, atol=0.001
>>>>>>> 785b14b2
        ), "Unloading LoRA parameters should lead to results similar to what was obtained with the pipeline without any LoRA parameters."


@slow
@require_paddle_gpu
class LoraIntegrationTests(unittest.TestCase):
    def test_dreambooth_old_format(self):
<<<<<<< HEAD
        generator = paddle.Generator("cpu").manual_seed(0)

        lora_model_id = "hf-internal-testing/lora_dreambooth_dog_example"
        card = RepoCard.load(lora_model_id)
        base_model_id = card.data.to_dict()["base_model"]

        pipe = StableDiffusionPipeline.from_pretrained(base_model_id, safety_checker=None)
        pipe = pipe.to(paddle_device)
        pipe.load_lora_weights(lora_model_id)

        images = pipe(
            "A photo of a sks dog floating in the river", output_type="np", generator=generator, num_inference_steps=2
        ).images

        images = images[0, -3:, -3:, -1].flatten()

        expected = np.array([0.7207, 0.6787, 0.6010, 0.7478, 0.6838, 0.6064, 0.6984, 0.6443, 0.5785])

        self.assertTrue(np.allclose(images, expected, atol=1e-4))

    def test_dreambooth_text_encoder_new_format(self):
        generator = paddle.Generator().manual_seed(0)

        lora_model_id = "hf-internal-testing/lora-trained"
        card = RepoCard.load(lora_model_id)
        base_model_id = card.data.to_dict()["base_model"]

        pipe = StableDiffusionPipeline.from_pretrained(base_model_id, safety_checker=None)
        pipe = pipe.to(paddle_device)
        pipe.load_lora_weights(lora_model_id)

        images = pipe("A photo of a sks dog", output_type="np", generator=generator, num_inference_steps=2).images

        images = images[0, -3:, -3:, -1].flatten()

        expected = np.array([0.6628, 0.6138, 0.5390, 0.6625, 0.6130, 0.5463, 0.6166, 0.5788, 0.5359])

        self.assertTrue(np.allclose(images, expected, atol=1e-4))

    def test_a1111(self):
        generator = paddle.Generator().manual_seed(0)

        pipe = StableDiffusionPipeline.from_pretrained("hf-internal-testing/Counterfeit-V2.5", safety_checker=None).to(
            paddle_device
        )
        lora_model_id = "hf-internal-testing/civitai-light-shadow-lora"
        lora_filename = "light_and_shadow.safetensors"
        pipe.load_lora_weights(lora_model_id, weight_name=lora_filename)

        images = pipe(
            "masterpiece, best quality, mountain", output_type="np", generator=generator, num_inference_steps=2
        ).images

        images = images[0, -3:, -3:, -1].flatten()
        expected = np.array([0.3725, 0.3767, 0.3761, 0.3796, 0.3827, 0.3763, 0.3831, 0.3809, 0.3392])

        self.assertTrue(np.allclose(images, expected, atol=1e-4))

    def test_vanilla_funetuning(self):
        generator = paddle.Generator().manual_seed(0)

        lora_model_id = "hf-internal-testing/sd-model-finetuned-lora-t4"
        card = RepoCard.load(lora_model_id)
        base_model_id = card.data.to_dict()["base_model"]

        pipe = StableDiffusionPipeline.from_pretrained(base_model_id, safety_checker=None)
        pipe = pipe.to(paddle_device)
        pipe.load_lora_weights(lora_model_id)

        images = pipe("A pokemon with blue eyes.", output_type="np", generator=generator, num_inference_steps=2).images

        images = images[0, -3:, -3:, -1].flatten()

        expected = np.array([0.7406, 0.699, 0.5963, 0.7493, 0.7045, 0.6096, 0.6886, 0.6388, 0.583])

        self.assertTrue(np.allclose(images, expected, atol=1e-4))

    def test_unload_lora(self):
        generator = paddle.Generator().manual_seed(0)
        prompt = "masterpiece, best quality, mountain"
        num_inference_steps = 2

        pipe = StableDiffusionPipeline.from_pretrained("runwayml/stable-diffusion-v1-5", safety_checker=None).to(
            paddle_device
        )
=======
        generator = paddle.Generator().manual_seed().manual_seed(0)
        lora_model_id = "hf-internal-testing/lora_dreambooth_dog_example"
        card = RepoCard.load(lora_model_id)
        base_model_id = card.data.to_dict()["base_model"]
        pipe = StableDiffusionPipeline.from_pretrained(base_model_id, safety_checker=None)
        pipe.load_lora_weights(lora_model_id)
        images = pipe(
            "A photo of a sks dog floating in the river", output_type="np", generator=generator, num_inference_steps=2
        ).images
        images = images[0, -3:, -3:, -1].flatten()
        expected = np.array([0.7207, 0.6787, 0.601, 0.7478, 0.6838, 0.6064, 0.6984, 0.6443, 0.5785])
        self.assertTrue(np.allclose(images, expected, atol=0.0001))

    def test_dreambooth_text_encoder_new_format(self):
        generator = paddle.Generator().manual_seed().manual_seed(0)
        lora_model_id = "hf-internal-testing/lora-trained"
        card = RepoCard.load(lora_model_id)
        base_model_id = card.data.to_dict()["base_model"]
        pipe = StableDiffusionPipeline.from_pretrained(base_model_id, safety_checker=None)
        pipe.load_lora_weights(lora_model_id)
        images = pipe("A photo of a sks dog", output_type="np", generator=generator, num_inference_steps=2).images
        images = images[0, -3:, -3:, -1].flatten()
        expected = np.array([0.6628, 0.6138, 0.539, 0.6625, 0.613, 0.5463, 0.6166, 0.5788, 0.5359])
        self.assertTrue(np.allclose(images, expected, atol=0.0001))

    def test_a1111(self):
        generator = paddle.Generator().manual_seed().manual_seed(0)
        pipe = StableDiffusionPipeline.from_pretrained("hf-internal-testing/Counterfeit-V2.5", safety_checker=None)
        lora_model_id = "hf-internal-testing/civitai-light-shadow-lora"
        lora_filename = "light_and_shadow.safetensors"
        pipe.load_lora_weights(lora_model_id, weight_name=lora_filename)
        images = pipe(
            "masterpiece, best quality, mountain", output_type="np", generator=generator, num_inference_steps=2
        ).images
        images = images[0, -3:, -3:, -1].flatten()
        expected = np.array([0.3725, 0.3767, 0.3761, 0.3796, 0.3827, 0.3763, 0.3831, 0.3809, 0.3392])
        self.assertTrue(np.allclose(images, expected, atol=0.0001))

    def test_vanilla_funetuning(self):
        generator = paddle.Generator().manual_seed().manual_seed(0)
        lora_model_id = "hf-internal-testing/sd-model-finetuned-lora-t4"
        card = RepoCard.load(lora_model_id)
        base_model_id = card.data.to_dict()["base_model"]
        pipe = StableDiffusionPipeline.from_pretrained(base_model_id, safety_checker=None)
        pipe.load_lora_weights(lora_model_id)
        images = pipe("A pokemon with blue eyes.", output_type="np", generator=generator, num_inference_steps=2).images
        images = images[0, -3:, -3:, -1].flatten()
        expected = np.array([0.7406, 0.699, 0.5963, 0.7493, 0.7045, 0.6096, 0.6886, 0.6388, 0.583])
        self.assertTrue(np.allclose(images, expected, atol=0.0001))

    def test_unload_lora(self):
        generator = paddle.seed(seed=0)
        prompt = "masterpiece, best quality, mountain"
        num_inference_steps = 2
        pipe = StableDiffusionPipeline.from_pretrained("runwayml/stable-diffusion-v1-5", safety_checker=None)
>>>>>>> 785b14b2
        initial_images = pipe(
            prompt, output_type="np", generator=generator, num_inference_steps=num_inference_steps
        ).images
        initial_images = initial_images[0, -3:, -3:, -1].flatten()
<<<<<<< HEAD

        lora_model_id = "hf-internal-testing/civitai-colored-icons-lora"
        lora_filename = "Colored_Icons_by_vizsumit.safetensors"

        pipe.load_lora_weights(lora_model_id, weight_name=lora_filename)
        generator = paddle.Generator().manual_seed(0)
=======
        lora_model_id = "hf-internal-testing/civitai-colored-icons-lora"
        lora_filename = "Colored_Icons_by_vizsumit.safetensors"
        pipe.load_lora_weights(lora_model_id, weight_name=lora_filename)
        generator = paddle.seed(seed=0)
>>>>>>> 785b14b2
        lora_images = pipe(
            prompt, output_type="np", generator=generator, num_inference_steps=num_inference_steps
        ).images
        lora_images = lora_images[0, -3:, -3:, -1].flatten()
<<<<<<< HEAD

        pipe.unload_lora_weights()
        generator = paddle.Generator().manual_seed(0)
=======
        pipe.unload_lora_weights()
        generator = paddle.seed(seed=0)
>>>>>>> 785b14b2
        unloaded_lora_images = pipe(
            prompt, output_type="np", generator=generator, num_inference_steps=num_inference_steps
        ).images
        unloaded_lora_images = unloaded_lora_images[0, -3:, -3:, -1].flatten()
<<<<<<< HEAD

        self.assertFalse(np.allclose(initial_images, lora_images))
        self.assertTrue(np.allclose(initial_images, unloaded_lora_images, atol=1e-3))
=======
        self.assertFalse(np.allclose(initial_images, lora_images))
        self.assertTrue(np.allclose(initial_images, unloaded_lora_images, atol=0.001))
>>>>>>> 785b14b2

    def test_load_unload_load_kohya_lora(self):
        # This test ensures that a Kohya-style LoRA can be safely unloaded and then loaded
        # without introducing any side-effects. Even though the test uses a Kohya-style
        # LoRA, the underlying adapter handling mechanism is format-agnostic.
<<<<<<< HEAD
        generator = paddle.Generator().manual_seed(0)
        prompt = "masterpiece, best quality, mountain"
        num_inference_steps = 2

        pipe = StableDiffusionPipeline.from_pretrained("runwayml/stable-diffusion-v1-5", safety_checker=None).to(
            paddle_device
        )
=======
        generator = paddle.seed(seed=0)
        prompt = "masterpiece, best quality, mountain"
        num_inference_steps = 2
        pipe = StableDiffusionPipeline.from_pretrained("runwayml/stable-diffusion-v1-5", safety_checker=None)
>>>>>>> 785b14b2
        initial_images = pipe(
            prompt, output_type="np", generator=generator, num_inference_steps=num_inference_steps
        ).images
        initial_images = initial_images[0, -3:, -3:, -1].flatten()
<<<<<<< HEAD

        lora_model_id = "hf-internal-testing/civitai-colored-icons-lora"
        lora_filename = "Colored_Icons_by_vizsumit.safetensors"

        pipe.load_lora_weights(lora_model_id, weight_name=lora_filename)
        generator = paddle.Generator().manual_seed(0)
=======
        lora_model_id = "hf-internal-testing/civitai-colored-icons-lora"
        lora_filename = "Colored_Icons_by_vizsumit.safetensors"
        pipe.load_lora_weights(lora_model_id, weight_name=lora_filename)
        generator = paddle.seed(seed=0)
>>>>>>> 785b14b2
        lora_images = pipe(
            prompt, output_type="np", generator=generator, num_inference_steps=num_inference_steps
        ).images
        lora_images = lora_images[0, -3:, -3:, -1].flatten()
<<<<<<< HEAD

        pipe.unload_lora_weights()
        generator = paddle.Generator().manual_seed(0)
=======
        pipe.unload_lora_weights()
        generator = paddle.seed(seed=0)
>>>>>>> 785b14b2
        unloaded_lora_images = pipe(
            prompt, output_type="np", generator=generator, num_inference_steps=num_inference_steps
        ).images
        unloaded_lora_images = unloaded_lora_images[0, -3:, -3:, -1].flatten()
<<<<<<< HEAD

        self.assertFalse(np.allclose(initial_images, lora_images))
        self.assertTrue(np.allclose(initial_images, unloaded_lora_images, atol=1e-3))

        # make sure we can load a LoRA again after unloading and they don't have
        # any undesired effects.
        pipe.load_lora_weights(lora_model_id, weight_name=lora_filename)
        generator = paddle.Generator().manual_seed(0)
=======
        self.assertFalse(np.allclose(initial_images, lora_images))
        self.assertTrue(np.allclose(initial_images, unloaded_lora_images, atol=0.001))
        # make sure we can load a LoRA again after unloading and they don't have
        # any undesired effects.
        pipe.load_lora_weights(lora_model_id, weight_name=lora_filename)
        generator = paddle.seed(seed=0)
>>>>>>> 785b14b2
        lora_images_again = pipe(
            prompt, output_type="np", generator=generator, num_inference_steps=num_inference_steps
        ).images
        lora_images_again = lora_images_again[0, -3:, -3:, -1].flatten()
<<<<<<< HEAD

        self.assertTrue(np.allclose(lora_images, lora_images_again, atol=1e-3))
=======
        self.assertTrue(np.allclose(lora_images, lora_images_again, atol=0.001))
>>>>>>> 785b14b2
<|MERGE_RESOLUTION|>--- conflicted
+++ resolved
@@ -18,12 +18,6 @@
 
 import numpy as np
 import paddle
-<<<<<<< HEAD
-import paddle.nn as nn
-import paddle.nn.functional as F
-from huggingface_hub.repocard import RepoCard
-from paddlenlp.transformers import CLIPTextConfig, CLIPTextModel, CLIPTextModelWithProjection, CLIPTokenizer
-=======
 from huggingface_hub.repocard import RepoCard
 from paddlenlp.transformers import (
     CLIPTextConfig,
@@ -31,7 +25,6 @@
     CLIPTextModelWithProjection,
     CLIPTokenizer,
 )
->>>>>>> 785b14b2
 
 from ppdiffusers import (
     AutoencoderKL,
@@ -41,17 +34,6 @@
     StableDiffusionXLPipeline,
     UNet2DConditionModel,
 )
-<<<<<<< HEAD
-from ppdiffusers.loaders import AttnProcsLayers, LoraLoaderMixin, PatchedLoraProjection, text_encoder_attn_modules
-from ppdiffusers.models.attention_processor import (
-    Attention,
-    AttnProcessor,
-    LoRAAttnProcessor,
-    LoRAXFormersAttnProcessor,
-    XFormersAttnProcessor,
-)
-from ppdiffusers.utils import floats_tensor, paddle_device
-=======
 from ppdiffusers.loaders import (
     AttnProcsLayers,
     LoraLoaderMixin,
@@ -68,7 +50,6 @@
     XFormersAttnProcessor,
 )
 from ppdiffusers.utils import floats_tensor
->>>>>>> 785b14b2
 from ppdiffusers.utils.testing_utils import require_paddle_gpu, slow
 
 
@@ -84,15 +65,11 @@
         elif name.startswith("down_blocks"):
             block_id = int(name[len("down_blocks.")])
             hidden_size = unet.config.block_out_channels[block_id]
-<<<<<<< HEAD
-        lora_attn_processor_class = LoRAAttnProcessor
-=======
         lora_attn_processor_class = (
             LoRAAttnProcessor2_5
             if hasattr(paddle.nn.functional, "scaled_dot_product_attention_")
             else LoRAAttnProcessor
         )
->>>>>>> 785b14b2
         lora_attn_procs[name] = lora_attn_processor_class(
             hidden_size=hidden_size, cross_attention_dim=cross_attention_dim
         )
@@ -100,19 +77,6 @@
     return lora_attn_procs, unet_lora_layers
 
 
-<<<<<<< HEAD
-def create_text_encoder_lora_attn_procs(text_encoder: nn.Layer):
-    text_lora_attn_procs = {}
-    lora_attn_processor_class = LoRAAttnProcessor
-    for name, module in text_encoder_attn_modules(text_encoder):
-        if isinstance(module.out_proj, nn.Linear):
-            out_features = module.out_proj.weight.shape[1]
-        elif isinstance(module.out_proj, PatchedLoraProjection):
-            out_features = module.out_proj.regular_linear_layer.weight.shape[1]
-        else:
-            assert False, module.out_proj.__class__
-
-=======
 def create_text_encoder_lora_attn_procs(text_encoder: paddle.nn.Layer):
     text_lora_attn_procs = {}
     lora_attn_processor_class = (
@@ -125,16 +89,11 @@
             out_features = module.out_proj.regular_linear_layer.out_features
         else:
             assert False, module.out_proj.__class__
->>>>>>> 785b14b2
         text_lora_attn_procs[name] = lora_attn_processor_class(hidden_size=out_features, cross_attention_dim=None)
     return text_lora_attn_procs
 
 
-<<<<<<< HEAD
-def create_text_encoder_lora_layers(text_encoder: nn.Layer):
-=======
 def create_text_encoder_lora_layers(text_encoder: paddle.nn.Layer):
->>>>>>> 785b14b2
     text_lora_attn_procs = create_text_encoder_lora_attn_procs(text_encoder)
     text_encoder_lora_layers = AttnProcsLayers(text_lora_attn_procs)
     return text_encoder_lora_layers
@@ -144,15 +103,9 @@
     with paddle.no_grad():
         for parameter in lora_attn_parameters:
             if randn_weight:
-<<<<<<< HEAD
-                parameter[:] = paddle.randn_like(parameter)
-            else:
-                paddle.zero_(parameter)
-=======
                 parameter[:] = paddle.randn(shape=parameter.shape, dtype=parameter.dtype)
             else:
                 parameter.zero_()
->>>>>>> 785b14b2
 
 
 class LoraLoaderMixinTests(unittest.TestCase):
@@ -232,23 +185,11 @@
         }
         if with_generator:
             pipeline_inputs.update({"generator": generator})
-<<<<<<< HEAD
-
-        return noise, input_ids, pipeline_inputs
-
-    # copied from: https://colab.research.google.com/gist/sayakpaul/df2ef6e1ae6d8c10a49d859883b10860/scratchpad.ipynb
-    def get_dummy_tokens(self):
-        max_seq_length = 77
-
-        inputs = paddle.randint(2, 56, size=(1, max_seq_length), generator=paddle.Generator().manual_seed(0))
-
-=======
         return noise, input_ids, pipeline_inputs
 
     def get_dummy_tokens(self):
         max_seq_length = 77
         inputs = paddle.randint(low=2, high=56, shape=(1, max_seq_length))
->>>>>>> 785b14b2
         prepared_inputs = {}
         prepared_inputs["input_ids"] = inputs
         return prepared_inputs
@@ -260,11 +201,7 @@
             unet_lora_layers=lora_components["unet_lora_layers"],
             text_encoder_lora_layers=lora_components["text_encoder_lora_layers"],
         )
-<<<<<<< HEAD
-        self.assertTrue(os.path.isfile(os.path.join(tmpdirname, "paddle_lora_weights.pdparams")))
-=======
         self.assertTrue(os.path.isfile(os.path.join(tmpdirname, "pytorch_lora_weights.bin")))
->>>>>>> 785b14b2
 
     def test_lora_save_load(self):
         pipeline_components, lora_components = self.get_dummy_components()
@@ -305,14 +242,8 @@
                 text_encoder_lora_layers=lora_components["text_encoder_lora_layers"],
                 safe_serialization=True,
             )
-<<<<<<< HEAD
-            self.assertTrue(os.path.isfile(os.path.join(tmpdirname, "paddle_lora_weights.safetensors")))
-            sd_pipe.load_lora_weights(tmpdirname, from_diffusers=True)
-
-=======
             self.assertTrue(os.path.isfile(os.path.join(tmpdirname, "pytorch_lora_weights.safetensors")))
             sd_pipe.load_lora_weights(tmpdirname)
->>>>>>> 785b14b2
         lora_images = sd_pipe(**pipeline_inputs).images
         lora_image_slice = lora_images[0, -3:, -3:, -1]
         # Outputs shouldn't match.
@@ -523,250 +454,16 @@
         lora_images = sd_pipe(**pipeline_inputs).images
         lora_image_slice = lora_images[0, -3:, -3:, -1]
         # Outputs shouldn't match.
-<<<<<<< HEAD
-        self.assertFalse(paddle.allclose(paddle.to_tensor(orig_image_slice), paddle.to_tensor(lora_image_slice)))
-def test_text_encoder_lora_monkey_patch(self):
-        pipeline_components, _ = self.get_dummy_components()
-        pipe = StableDiffusionPipeline(**pipeline_components)
-
-        dummy_tokens = self.get_dummy_tokens()
-
-        # inference without lora
-        outputs_without_lora = pipe.text_encoder(**dummy_tokens)[0]
-        assert outputs_without_lora.shape == (1, 77, 32)
-
-        # monkey patch
-        params = pipe._modify_text_encoder(pipe.text_encoder, pipe.lora_scale)
-
-        set_lora_weights(params, randn_weight=False)
-
-        # inference with lora
-        outputs_with_lora = pipe.text_encoder(**dummy_tokens)[0]
-        assert outputs_with_lora.shape == (1, 77, 32)
-
-        assert paddle.allclose(
-            outputs_without_lora, outputs_with_lora
-        ), "lora_up_weight are all zero, so the lora outputs should be the same to without lora outputs"
-
-        # create lora_attn_procs with randn up.weights
-        create_text_encoder_lora_attn_procs(pipe.text_encoder)
-
-        # monkey patch
-        params = pipe._modify_text_encoder(pipe.text_encoder, pipe.lora_scale)
-
-        set_lora_weights(params, randn_weight=True)
-
-        # inference with lora
-        outputs_with_lora = pipe.text_encoder(**dummy_tokens)[0]
-        assert outputs_with_lora.shape == (1, 77, 32)
-
-        assert not paddle.allclose(
-            outputs_without_lora, outputs_with_lora
-        ), "lora_up_weight are not zero, so the lora outputs should be different to without lora outputs"
-
-def test_text_encoder_lora_remove_monkey_patch(self):
-    pipeline_components, _ = self.get_dummy_components()
-    pipe = StableDiffusionPipeline(**pipeline_components)
-
-    dummy_tokens = self.get_dummy_tokens()
-
-    # inference without lora
-    outputs_without_lora = pipe.text_encoder(**dummy_tokens)[0]
-    assert outputs_without_lora.shape == (1, 77, 32)
-
-    # monkey patch
-    params = pipe._modify_text_encoder(pipe.text_encoder, pipe.lora_scale)
-
-    set_lora_weights(params, randn_weight=True)
-
-    # inference with lora
-    outputs_with_lora = pipe.text_encoder(**dummy_tokens)[0]
-    assert outputs_with_lora.shape == (1, 77, 32)
-
-    assert not paddle.allclose(
-        outputs_without_lora, outputs_with_lora
-    ), "lora outputs should be different to without lora outputs"
-
-    # remove monkey patch
-    pipe._remove_text_encoder_monkey_patch()
-
-    # inference with removed lora
-    outputs_without_lora_removed = pipe.text_encoder(**dummy_tokens)[0]
-    assert outputs_without_lora_removed.shape == (1, 77, 32)
-
-    assert paddle.allclose(
-        outputs_without_lora, outputs_without_lora_removed
-    ), "remove lora monkey patch should restore the original outputs"
-
-def test_text_encoder_lora_scale(self):
-    pipeline_components, lora_components = self.get_dummy_components()
-    sd_pipe = StableDiffusionPipeline(**pipeline_components)
-    sd_pipe = sd_pipe.to(paddle_device)
-    sd_pipe.set_progress_bar_config(disable=None)
-
-    _, _, pipeline_inputs = self.get_dummy_inputs()
-
-    with tempfile.TemporaryDirectory() as tmpdirname:
-        LoraLoaderMixin.save_lora_weights(
-            save_directory=tmpdirname,
-            unet_lora_layers=lora_components["unet_lora_layers"],
-            text_encoder_lora_layers=lora_components["text_encoder_lora_layers"],
-        )
-        self.assertTrue(os.path.isfile(os.path.join(tmpdirname, "paddle_lora_weights.pdparams")))
-        sd_pipe.load_lora_weights(tmpdirname)
-
-    lora_images = sd_pipe(**pipeline_inputs).images
-    lora_image_slice = lora_images[0, -3:, -3:, -1]
-
-    lora_images_with_scale = sd_pipe(**pipeline_inputs, cross_attention_kwargs={"scale": 0.5}).images
-    lora_image_with_scale_slice = lora_images_with_scale[0, -3:, -3:, -1]
-
-    # Outputs shouldn't match.
-    self.assertFalse(
-        paddle.allclose(paddle.to_tensor(lora_image_slice), paddle.to_tensor(lora_image_with_scale_slice))
-    )
-
-def test_lora_unet_attn_processors(self):
-    with tempfile.TemporaryDirectory() as tmpdirname:
-        self.create_lora_weight_file(tmpdirname)
-
-        pipeline_components, _ = self.get_dummy_components()
-        sd_pipe = StableDiffusionPipeline(**pipeline_components)
-        sd_pipe = sd_pipe.to(paddle_device)
-        sd_pipe.set_progress_bar_config(disable=None)
-
-        # check if vanilla attention processors are used
-        for _, module in sd_pipe.unet.named_modules():
-            if isinstance(module, Attention):
-                self.assertIsInstance(module.processor, (AttnProcessor,))
-
-        # load LoRA weight file
-        sd_pipe.load_lora_weights(tmpdirname)
-
-        # check if lora attention processors are used
-        for _, module in sd_pipe.unet.named_modules():
-            if isinstance(module, Attention):
-                attn_proc_class = LoRAAttnProcessor
-                self.assertIsInstance(module.processor, attn_proc_class)
-
-def test_unload_lora_sd(self):
-    pipeline_components, lora_components = self.get_dummy_components()
-    _, _, pipeline_inputs = self.get_dummy_inputs(with_generator=False)
-    sd_pipe = StableDiffusionPipeline(**pipeline_components)
-
-    original_images = sd_pipe(**pipeline_inputs, generator=paddle.Generator().manual_seed(0)).images
-    orig_image_slice = original_images[0, -3:, -3:, -1]
-
-    # Emulate training.
-    set_lora_weights(lora_components["unet_lora_layers"].parameters(), randn_weight=True)
-    set_lora_weights(lora_components["text_encoder_lora_layers"].parameters(), randn_weight=True)
-
-    with tempfile.TemporaryDirectory() as tmpdirname:
-        LoraLoaderMixin.save_lora_weights(
-            save_directory=tmpdirname,
-            unet_lora_layers=lora_components["unet_lora_layers"],
-            text_encoder_lora_layers=lora_components["text_encoder_lora_layers"],
-        )
-        self.assertTrue(os.path.isfile(os.path.join(tmpdirname, "paddle_lora_weights.pdparams")))
-        sd_pipe.load_lora_weights(tmpdirname)
-
-    lora_images = sd_pipe(**pipeline_inputs, generator=paddle.Generator().manual_seed(0)).images
-    lora_image_slice = lora_images[0, -3:, -3:, -1]
-
-    # Unload LoRA parameters.
-    sd_pipe.unload_lora_weights()
-    original_images_two = sd_pipe(**pipeline_inputs, generator=paddle.Generator().manual_seed(0)).images
-    orig_image_slice_two = original_images_two[0, -3:, -3:, -1]
-
-    assert not np.allclose(
-        orig_image_slice, lora_image_slice
-    ), "LoRA parameters should lead to a different image slice."
-    assert not np.allclose(
-        orig_image_slice_two, lora_image_slice
-    ), "LoRA parameters should lead to a different image slice."
-    assert np.allclose(
-        orig_image_slice, orig_image_slice_two, atol=1e-3
-    ), "Unloading LoRA parameters should lead to results similar to what was obtained with the pipeline without any LoRA parameters."
-
-@unittest.skipIf(paddle_device != "gpu", "This test is supposed to run on GPU")
-def test_lora_unet_attn_processors_with_xformers(self):
-    with tempfile.TemporaryDirectory() as tmpdirname:
-        self.create_lora_weight_file(tmpdirname)
-
-        pipeline_components, _ = self.get_dummy_components()
-        sd_pipe = StableDiffusionPipeline(**pipeline_components)
-        sd_pipe = sd_pipe.to(paddle_device)
-        sd_pipe.set_progress_bar_config(disable=None)
-
-        # enable XFormers
-        sd_pipe.enable_xformers_memory_efficient_attention()
-
-        # check if xFormers attention processors are used
-        for _, module in sd_pipe.unet.named_modules():
-            if isinstance(module, Attention):
-                self.assertIsInstance(module.processor, XFormersAttnProcessor)
-
-        # load LoRA weight file
-        sd_pipe.load_lora_weights(tmpdirname)
-
-        # check if lora attention processors are used
-        for _, module in sd_pipe.unet.named_modules():
-            if isinstance(module, Attention):
-                self.assertIsInstance(module.processor, LoRAXFormersAttnProcessor)
-
-        # unload lora weights
-        sd_pipe.unload_lora_weights()
-
-        # check if attention processors are reverted back to xFormers
-        for _, module in sd_pipe.unet.named_modules():
-            if isinstance(module, Attention):
-                self.assertIsInstance(module.processor, XFormersAttnProcessor)
-
-@unittest.skipIf(paddle_device != "cuda", "This test is supposed to run on GPU")
-def test_lora_save_load_with_xformers(self):
-    pipeline_components, lora_components = self.get_dummy_components()
-    sd_pipe = StableDiffusionPipeline(**pipeline_components)
-    sd_pipe = sd_pipe.to(paddle_device)
-    sd_pipe.set_progress_bar_config(disable=None)
-
-    _, _, pipeline_inputs = self.get_dummy_inputs()
-
-    # enable XFormers
-    sd_pipe.enable_xformers_memory_efficient_attention()
-
-    original_images = sd_pipe(**pipeline_inputs).images
-    orig_image_slice = original_images[0, -3:, -3:, -1]
-
-    with tempfile.TemporaryDirectory() as tmpdirname:
-        LoraLoaderMixin.save_lora_weights(
-            save_directory=tmpdirname,
-            unet_lora_layers=lora_components["unet_lora_layers"],
-            text_encoder_lora_layers=lora_components["text_encoder_lora_layers"],
-        )
-        self.assertTrue(os.path.isfile(os.path.join(tmpdirname, "paddle_lora_weights.pdparams")))
-        sd_pipe.load_lora_weights(tmpdirname)
-
-    lora_images = sd_pipe(**pipeline_inputs).images
-    lora_image_slice = lora_images[0, -3:, -3:, -1]
-
-    # Outputs shouldn't match.
-    self.assertFalse(paddle.allclose(paddle.to_tensor(orig_image_slice), paddle.to_tensor(lora_image_slice)))
-=======
         self.assertFalse(
             paddle.allclose(
                 x=paddle.to_tensor(data=orig_image_slice), y=paddle.to_tensor(data=lora_image_slice)
             ).item()
         )
->>>>>>> 785b14b2
 
 
 class SDXLLoraLoaderMixinTests(unittest.TestCase):
     def get_dummy_components(self):
-<<<<<<< HEAD
-        paddle.Generator().manual_seed(0)
-=======
         paddle.seed(seed=0)
->>>>>>> 785b14b2
         unet = UNet2DConditionModel(
             block_out_channels=(32, 64),
             layers_per_block=2,
@@ -791,11 +488,7 @@
             beta_schedule="scaled_linear",
             timestep_spacing="leading",
         )
-<<<<<<< HEAD
-        paddle.Generator().manual_seed(0)
-=======
         paddle.seed(seed=0)
->>>>>>> 785b14b2
         vae = AutoencoderKL(
             block_out_channels=[32, 64],
             in_channels=3,
@@ -805,11 +498,7 @@
             latent_channels=4,
             sample_size=128,
         )
-<<<<<<< HEAD
-        paddle.Generator().manual_seed(0)
-=======
         paddle.seed(seed=0)
->>>>>>> 785b14b2
         text_encoder_config = CLIPTextConfig(
             bos_token_id=0,
             eos_token_id=2,
@@ -826,22 +515,11 @@
         )
         text_encoder = CLIPTextModel(text_encoder_config)
         tokenizer = CLIPTokenizer.from_pretrained("hf-internal-testing/tiny-random-clip")
-<<<<<<< HEAD
-
-        text_encoder_2 = CLIPTextModelWithProjection(text_encoder_config)
-        tokenizer_2 = CLIPTokenizer.from_pretrained("hf-internal-testing/tiny-random-clip")
-
-        unet_lora_attn_procs, unet_lora_layers = create_unet_lora_layers(unet)
-        text_encoder_one_lora_layers = create_text_encoder_lora_layers(text_encoder)
-        text_encoder_two_lora_layers = create_text_encoder_lora_layers(text_encoder_2)
-
-=======
         text_encoder_2 = CLIPTextModelWithProjection(text_encoder_config)
         tokenizer_2 = CLIPTokenizer.from_pretrained("hf-internal-testing/tiny-random-clip")
         unet_lora_attn_procs, unet_lora_layers = create_unet_lora_layers(unet)
         text_encoder_one_lora_layers = create_text_encoder_lora_layers(text_encoder)
         text_encoder_two_lora_layers = create_text_encoder_lora_layers(text_encoder_2)
->>>>>>> 785b14b2
         pipeline_components = {
             "unet": unet,
             "scheduler": scheduler,
@@ -863,19 +541,10 @@
         batch_size = 1
         sequence_length = 10
         num_channels = 4
-<<<<<<< HEAD
-        sizes = (32, 32)
-
-        generator = paddle.Generator().manual_seed(0)
-        noise = floats_tensor((batch_size, num_channels) + sizes)
-        input_ids = paddle.randint(1, sequence_length, size=(batch_size, sequence_length), generator=generator)
-
-=======
         sizes = 32, 32
         generator = paddle.seed(seed=0)
         noise = floats_tensor((batch_size, num_channels) + sizes)
         input_ids = paddle.randint(low=1, high=sequence_length, shape=(batch_size, sequence_length))
->>>>>>> 785b14b2
         pipeline_inputs = {
             "prompt": "A painting of a squirrel eating a burger",
             "num_inference_steps": 2,
@@ -884,30 +553,15 @@
         }
         if with_generator:
             pipeline_inputs.update({"generator": generator})
-<<<<<<< HEAD
-
-=======
->>>>>>> 785b14b2
         return noise, input_ids, pipeline_inputs
 
     def test_lora_save_load(self):
         pipeline_components, lora_components = self.get_dummy_components()
         sd_pipe = StableDiffusionXLPipeline(**pipeline_components)
-<<<<<<< HEAD
-        sd_pipe = sd_pipe.to(paddle_device)
-        sd_pipe.set_progress_bar_config(disable=None)
-
-        _, _, pipeline_inputs = self.get_dummy_inputs()
-
-        original_images = sd_pipe(**pipeline_inputs).images
-        orig_image_slice = original_images[0, -3:, -3:, -1]
-
-=======
         sd_pipe.set_progress_bar_config(disable=None)
         _, _, pipeline_inputs = self.get_dummy_inputs()
         original_images = sd_pipe(**pipeline_inputs).images
         orig_image_slice = original_images[0, -3:, -3:, -1]
->>>>>>> 785b14b2
         with tempfile.TemporaryDirectory() as tmpdirname:
             StableDiffusionXLPipeline.save_lora_weights(
                 save_directory=tmpdirname,
@@ -915,16 +569,6 @@
                 text_encoder_lora_layers=lora_components["text_encoder_one_lora_layers"],
                 text_encoder_2_lora_layers=lora_components["text_encoder_two_lora_layers"],
             )
-<<<<<<< HEAD
-            self.assertTrue(os.path.isfile(os.path.join(tmpdirname, "paddle_lora_weights.pdparams")))
-            sd_pipe.load_lora_weights(tmpdirname)
-
-        lora_images = sd_pipe(**pipeline_inputs).images
-        lora_image_slice = lora_images[0, -3:, -3:, -1]
-
-        # Outputs shouldn't match.
-        self.assertFalse(paddle.allclose(paddle.to_tensor(orig_image_slice), paddle.to_tensor(lora_image_slice)))
-=======
             self.assertTrue(os.path.isfile(os.path.join(tmpdirname, "pytorch_lora_weights.bin")))
             sd_pipe.load_lora_weights(tmpdirname)
         lora_images = sd_pipe(**pipeline_inputs).images
@@ -935,29 +579,17 @@
                 x=paddle.to_tensor(data=orig_image_slice), y=paddle.to_tensor(data=lora_image_slice)
             ).item()
         )
->>>>>>> 785b14b2
 
     def test_unload_lora_sdxl(self):
         pipeline_components, lora_components = self.get_dummy_components()
         _, _, pipeline_inputs = self.get_dummy_inputs(with_generator=False)
         sd_pipe = StableDiffusionXLPipeline(**pipeline_components)
-<<<<<<< HEAD
-
-        original_images = sd_pipe(**pipeline_inputs, generator=paddle.Generator().manual_seed(0)).images
-        orig_image_slice = original_images[0, -3:, -3:, -1]
-
-=======
         original_images = sd_pipe(**pipeline_inputs, generator=paddle.seed(seed=0)).images
         orig_image_slice = original_images[0, -3:, -3:, -1]
->>>>>>> 785b14b2
         # Emulate training.
         set_lora_weights(lora_components["unet_lora_layers"].parameters(), randn_weight=True)
         set_lora_weights(lora_components["text_encoder_one_lora_layers"].parameters(), randn_weight=True)
         set_lora_weights(lora_components["text_encoder_two_lora_layers"].parameters(), randn_weight=True)
-<<<<<<< HEAD
-
-=======
->>>>>>> 785b14b2
         with tempfile.TemporaryDirectory() as tmpdirname:
             StableDiffusionXLPipeline.save_lora_weights(
                 save_directory=tmpdirname,
@@ -965,19 +597,6 @@
                 text_encoder_lora_layers=lora_components["text_encoder_one_lora_layers"],
                 text_encoder_2_lora_layers=lora_components["text_encoder_two_lora_layers"],
             )
-<<<<<<< HEAD
-            self.assertTrue(os.path.isfile(os.path.join(tmpdirname, "paddle_lora_weights.pdparams")))
-            sd_pipe.load_lora_weights(tmpdirname)
-
-        lora_images = sd_pipe(**pipeline_inputs, generator=paddle.Generator().manual_seed(0)).images
-        lora_image_slice = lora_images[0, -3:, -3:, -1]
-
-        # Unload LoRA parameters.
-        sd_pipe.unload_lora_weights()
-        original_images_two = sd_pipe(**pipeline_inputs, generator=paddle.Generator().manual_seed(0)).images
-        orig_image_slice_two = original_images_two[0, -3:, -3:, -1]
-
-=======
             self.assertTrue(os.path.isfile(os.path.join(tmpdirname, "pytorch_lora_weights.bin")))
             sd_pipe.load_lora_weights(tmpdirname)
         lora_images = sd_pipe(**pipeline_inputs, generator=paddle.seed(seed=0)).images
@@ -986,7 +605,6 @@
         sd_pipe.unload_lora_weights()
         original_images_two = sd_pipe(**pipeline_inputs, generator=paddle.seed(seed=0)).images
         orig_image_slice_two = original_images_two[0, -3:, -3:, -1]
->>>>>>> 785b14b2
         assert not np.allclose(
             orig_image_slice, lora_image_slice
         ), "LoRA parameters should lead to a different image slice."
@@ -994,11 +612,7 @@
             orig_image_slice_two, lora_image_slice
         ), "LoRA parameters should lead to a different image slice."
         assert np.allclose(
-<<<<<<< HEAD
-            orig_image_slice, orig_image_slice_two, atol=1e-3
-=======
             orig_image_slice, orig_image_slice_two, atol=0.001
->>>>>>> 785b14b2
         ), "Unloading LoRA parameters should lead to results similar to what was obtained with the pipeline without any LoRA parameters."
 
 
@@ -1006,93 +620,6 @@
 @require_paddle_gpu
 class LoraIntegrationTests(unittest.TestCase):
     def test_dreambooth_old_format(self):
-<<<<<<< HEAD
-        generator = paddle.Generator("cpu").manual_seed(0)
-
-        lora_model_id = "hf-internal-testing/lora_dreambooth_dog_example"
-        card = RepoCard.load(lora_model_id)
-        base_model_id = card.data.to_dict()["base_model"]
-
-        pipe = StableDiffusionPipeline.from_pretrained(base_model_id, safety_checker=None)
-        pipe = pipe.to(paddle_device)
-        pipe.load_lora_weights(lora_model_id)
-
-        images = pipe(
-            "A photo of a sks dog floating in the river", output_type="np", generator=generator, num_inference_steps=2
-        ).images
-
-        images = images[0, -3:, -3:, -1].flatten()
-
-        expected = np.array([0.7207, 0.6787, 0.6010, 0.7478, 0.6838, 0.6064, 0.6984, 0.6443, 0.5785])
-
-        self.assertTrue(np.allclose(images, expected, atol=1e-4))
-
-    def test_dreambooth_text_encoder_new_format(self):
-        generator = paddle.Generator().manual_seed(0)
-
-        lora_model_id = "hf-internal-testing/lora-trained"
-        card = RepoCard.load(lora_model_id)
-        base_model_id = card.data.to_dict()["base_model"]
-
-        pipe = StableDiffusionPipeline.from_pretrained(base_model_id, safety_checker=None)
-        pipe = pipe.to(paddle_device)
-        pipe.load_lora_weights(lora_model_id)
-
-        images = pipe("A photo of a sks dog", output_type="np", generator=generator, num_inference_steps=2).images
-
-        images = images[0, -3:, -3:, -1].flatten()
-
-        expected = np.array([0.6628, 0.6138, 0.5390, 0.6625, 0.6130, 0.5463, 0.6166, 0.5788, 0.5359])
-
-        self.assertTrue(np.allclose(images, expected, atol=1e-4))
-
-    def test_a1111(self):
-        generator = paddle.Generator().manual_seed(0)
-
-        pipe = StableDiffusionPipeline.from_pretrained("hf-internal-testing/Counterfeit-V2.5", safety_checker=None).to(
-            paddle_device
-        )
-        lora_model_id = "hf-internal-testing/civitai-light-shadow-lora"
-        lora_filename = "light_and_shadow.safetensors"
-        pipe.load_lora_weights(lora_model_id, weight_name=lora_filename)
-
-        images = pipe(
-            "masterpiece, best quality, mountain", output_type="np", generator=generator, num_inference_steps=2
-        ).images
-
-        images = images[0, -3:, -3:, -1].flatten()
-        expected = np.array([0.3725, 0.3767, 0.3761, 0.3796, 0.3827, 0.3763, 0.3831, 0.3809, 0.3392])
-
-        self.assertTrue(np.allclose(images, expected, atol=1e-4))
-
-    def test_vanilla_funetuning(self):
-        generator = paddle.Generator().manual_seed(0)
-
-        lora_model_id = "hf-internal-testing/sd-model-finetuned-lora-t4"
-        card = RepoCard.load(lora_model_id)
-        base_model_id = card.data.to_dict()["base_model"]
-
-        pipe = StableDiffusionPipeline.from_pretrained(base_model_id, safety_checker=None)
-        pipe = pipe.to(paddle_device)
-        pipe.load_lora_weights(lora_model_id)
-
-        images = pipe("A pokemon with blue eyes.", output_type="np", generator=generator, num_inference_steps=2).images
-
-        images = images[0, -3:, -3:, -1].flatten()
-
-        expected = np.array([0.7406, 0.699, 0.5963, 0.7493, 0.7045, 0.6096, 0.6886, 0.6388, 0.583])
-
-        self.assertTrue(np.allclose(images, expected, atol=1e-4))
-
-    def test_unload_lora(self):
-        generator = paddle.Generator().manual_seed(0)
-        prompt = "masterpiece, best quality, mountain"
-        num_inference_steps = 2
-
-        pipe = StableDiffusionPipeline.from_pretrained("runwayml/stable-diffusion-v1-5", safety_checker=None).to(
-            paddle_device
-        )
-=======
         generator = paddle.Generator().manual_seed().manual_seed(0)
         lora_model_id = "hf-internal-testing/lora_dreambooth_dog_example"
         card = RepoCard.load(lora_model_id)
@@ -1148,124 +675,61 @@
         prompt = "masterpiece, best quality, mountain"
         num_inference_steps = 2
         pipe = StableDiffusionPipeline.from_pretrained("runwayml/stable-diffusion-v1-5", safety_checker=None)
->>>>>>> 785b14b2
         initial_images = pipe(
             prompt, output_type="np", generator=generator, num_inference_steps=num_inference_steps
         ).images
         initial_images = initial_images[0, -3:, -3:, -1].flatten()
-<<<<<<< HEAD
-
-        lora_model_id = "hf-internal-testing/civitai-colored-icons-lora"
-        lora_filename = "Colored_Icons_by_vizsumit.safetensors"
-
-        pipe.load_lora_weights(lora_model_id, weight_name=lora_filename)
-        generator = paddle.Generator().manual_seed(0)
-=======
         lora_model_id = "hf-internal-testing/civitai-colored-icons-lora"
         lora_filename = "Colored_Icons_by_vizsumit.safetensors"
         pipe.load_lora_weights(lora_model_id, weight_name=lora_filename)
         generator = paddle.seed(seed=0)
->>>>>>> 785b14b2
         lora_images = pipe(
             prompt, output_type="np", generator=generator, num_inference_steps=num_inference_steps
         ).images
         lora_images = lora_images[0, -3:, -3:, -1].flatten()
-<<<<<<< HEAD
-
         pipe.unload_lora_weights()
-        generator = paddle.Generator().manual_seed(0)
-=======
-        pipe.unload_lora_weights()
-        generator = paddle.seed(seed=0)
->>>>>>> 785b14b2
+        generator = paddle.seed(seed=0)
         unloaded_lora_images = pipe(
             prompt, output_type="np", generator=generator, num_inference_steps=num_inference_steps
         ).images
         unloaded_lora_images = unloaded_lora_images[0, -3:, -3:, -1].flatten()
-<<<<<<< HEAD
-
-        self.assertFalse(np.allclose(initial_images, lora_images))
-        self.assertTrue(np.allclose(initial_images, unloaded_lora_images, atol=1e-3))
-=======
         self.assertFalse(np.allclose(initial_images, lora_images))
         self.assertTrue(np.allclose(initial_images, unloaded_lora_images, atol=0.001))
->>>>>>> 785b14b2
 
     def test_load_unload_load_kohya_lora(self):
         # This test ensures that a Kohya-style LoRA can be safely unloaded and then loaded
         # without introducing any side-effects. Even though the test uses a Kohya-style
         # LoRA, the underlying adapter handling mechanism is format-agnostic.
-<<<<<<< HEAD
-        generator = paddle.Generator().manual_seed(0)
-        prompt = "masterpiece, best quality, mountain"
-        num_inference_steps = 2
-
-        pipe = StableDiffusionPipeline.from_pretrained("runwayml/stable-diffusion-v1-5", safety_checker=None).to(
-            paddle_device
-        )
-=======
         generator = paddle.seed(seed=0)
         prompt = "masterpiece, best quality, mountain"
         num_inference_steps = 2
         pipe = StableDiffusionPipeline.from_pretrained("runwayml/stable-diffusion-v1-5", safety_checker=None)
->>>>>>> 785b14b2
         initial_images = pipe(
             prompt, output_type="np", generator=generator, num_inference_steps=num_inference_steps
         ).images
         initial_images = initial_images[0, -3:, -3:, -1].flatten()
-<<<<<<< HEAD
-
-        lora_model_id = "hf-internal-testing/civitai-colored-icons-lora"
-        lora_filename = "Colored_Icons_by_vizsumit.safetensors"
-
-        pipe.load_lora_weights(lora_model_id, weight_name=lora_filename)
-        generator = paddle.Generator().manual_seed(0)
-=======
         lora_model_id = "hf-internal-testing/civitai-colored-icons-lora"
         lora_filename = "Colored_Icons_by_vizsumit.safetensors"
         pipe.load_lora_weights(lora_model_id, weight_name=lora_filename)
         generator = paddle.seed(seed=0)
->>>>>>> 785b14b2
         lora_images = pipe(
             prompt, output_type="np", generator=generator, num_inference_steps=num_inference_steps
         ).images
         lora_images = lora_images[0, -3:, -3:, -1].flatten()
-<<<<<<< HEAD
-
         pipe.unload_lora_weights()
-        generator = paddle.Generator().manual_seed(0)
-=======
-        pipe.unload_lora_weights()
-        generator = paddle.seed(seed=0)
->>>>>>> 785b14b2
+        generator = paddle.seed(seed=0)
         unloaded_lora_images = pipe(
             prompt, output_type="np", generator=generator, num_inference_steps=num_inference_steps
         ).images
         unloaded_lora_images = unloaded_lora_images[0, -3:, -3:, -1].flatten()
-<<<<<<< HEAD
-
-        self.assertFalse(np.allclose(initial_images, lora_images))
-        self.assertTrue(np.allclose(initial_images, unloaded_lora_images, atol=1e-3))
-
-        # make sure we can load a LoRA again after unloading and they don't have
-        # any undesired effects.
-        pipe.load_lora_weights(lora_model_id, weight_name=lora_filename)
-        generator = paddle.Generator().manual_seed(0)
-=======
         self.assertFalse(np.allclose(initial_images, lora_images))
         self.assertTrue(np.allclose(initial_images, unloaded_lora_images, atol=0.001))
         # make sure we can load a LoRA again after unloading and they don't have
         # any undesired effects.
         pipe.load_lora_weights(lora_model_id, weight_name=lora_filename)
         generator = paddle.seed(seed=0)
->>>>>>> 785b14b2
         lora_images_again = pipe(
             prompt, output_type="np", generator=generator, num_inference_steps=num_inference_steps
         ).images
         lora_images_again = lora_images_again[0, -3:, -3:, -1].flatten()
-<<<<<<< HEAD
-
-        self.assertTrue(np.allclose(lora_images, lora_images_again, atol=1e-3))
-=======
-        self.assertTrue(np.allclose(lora_images, lora_images_again, atol=0.001))
->>>>>>> 785b14b2
+        self.assertTrue(np.allclose(lora_images, lora_images_again, atol=0.001))