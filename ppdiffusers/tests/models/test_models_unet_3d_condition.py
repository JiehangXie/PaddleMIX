--- conflicted
+++ resolved
@@ -25,7 +25,9 @@
 from ppdiffusers.utils.import_utils import is_ppxformers_available
 from ppdiffusers.utils.testing_utils import enable_full_determinism
 
-from .test_modeling_common import ModelTesterMixin
+from .test_modeling_common import ModelTesterMixin, UNetTesterMixin
+
+enable_full_determinism()
 
 logger = logging.get_logger(__name__)
 
@@ -61,8 +63,9 @@
     return lora_attn_procs
 
 
-class UNet3DConditionModelTests(ModelTesterMixin, unittest.TestCase):
+class UNet3DConditionModelTests(ModelTesterMixin, UNetTesterMixin, unittest.TestCase):
     model_class = UNet3DConditionModel
+    main_input_name = "sample"
 
     @property
     def dummy_input(self):
@@ -192,11 +195,11 @@
             sample3 = model(**inputs_dict, cross_attention_kwargs={"scale": 0.5}).sample
             sample4 = model(**inputs_dict, cross_attention_kwargs={"scale": 0.5}).sample
 
-        assert (sample1 - sample2).abs().max() < 1e-4
-        assert (sample3 - sample4).abs().max() < 1e-4
+        assert (sample1 - sample2).abs().max() < 3e-3
+        assert (sample3 - sample4).abs().max() < 3e-3
 
         # sample 2 and sample 3 should be different
-        assert (sample2 - sample3).abs().max() > 1e-4
+        assert (sample2 - sample3).abs().max() > 3e-3
 
     def test_lora_save_load(self):
         init_dict, inputs_dict = self.prepare_init_args_and_inputs_for_common()
@@ -228,7 +231,7 @@
         with paddle.no_grad():
             new_sample = new_model(**inputs_dict, cross_attention_kwargs={"scale": 0.5}).sample
 
-        assert (sample - new_sample).abs().max() < 1e-4
+        assert (sample - new_sample).abs().max() < 1e-3
 
         # LoRA and no LoRA should NOT be the same
         assert (sample - old_sample).abs().max() > 1e-4
@@ -260,7 +263,7 @@
         with paddle.no_grad():
             new_sample = new_model(**inputs_dict, cross_attention_kwargs={"scale": 0.5}).sample
 
-        assert (sample - new_sample).abs().max() < 1e-4
+        assert (sample - new_sample).abs().max() < 3e-3
 
         # LoRA and no LoRA should NOT be the same
         assert (sample - old_sample).abs().max() > 1e-4
@@ -312,7 +315,7 @@
             new_sample = model(**inputs_dict).sample
 
         assert (sample - new_sample).abs().max() < 1e-4
-        assert (sample - old_sample).abs().max() < 1e-4
+        assert (sample - old_sample).abs().max() < 3e-3
 
     @unittest.skipIf(
         not is_ppxformers_available(),
@@ -342,8 +345,6 @@
         assert (sample - on_sample).abs().max() < 0.005
         assert (sample - off_sample).abs().max() < 0.005
 
-<<<<<<< HEAD
-=======
     def test_feed_forward_chunking(self):
         init_dict, inputs_dict = self.prepare_init_args_and_inputs_for_common()
         init_dict["norm_num_groups"] = 32
@@ -357,6 +358,5 @@
         self.assertEqual(output.shape, output_2.shape, "Shape doesn't match")
         assert np.abs(output.cpu().numpy() - output_2.cpu().numpy()).max() < 0.01
 
->>>>>>> 9d78f2c8
 
 # (todo: sayakpaul) implement SLOW tests.