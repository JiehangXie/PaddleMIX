--- conflicted
+++ resolved
@@ -14,10 +14,6 @@
 import tempfile
 import unittest
 
-<<<<<<< HEAD
-
-=======
->>>>>>> 785b14b2
 import numpy as np
 import paddle
 
@@ -100,48 +96,12 @@
 class DeprecatedAttentionBlockTests(unittest.TestCase):
     def test_conversion_when_using_device_map(self):
         pipe = DiffusionPipeline.from_pretrained("hf-internal-testing/tiny-stable-diffusion-pipe", safety_checker=None)
-<<<<<<< HEAD
-
-=======
->>>>>>> 785b14b2
         pre_conversion = pipe(
             "foo",
             num_inference_steps=2,
             generator=paddle.Generator().manual_seed(0),
             output_type="np",
         ).images
-<<<<<<< HEAD
-
-        # the initial conversion succeeds
-        pipe = DiffusionPipeline.from_pretrained(
-            "hf-internal-testing/tiny-stable-diffusion-pipe", device_map="sequential", safety_checker=None
-        )
-
-        conversion = pipe(
-            "foo",
-            num_inference_steps=2,
-            generator=paddle.Generator().manual_seed(0),
-            output_type="np",
-        ).images
-
-        with tempfile.TemporaryDirectory() as tmpdir:
-            # save the converted model
-            pipe.save_pretrained(tmpdir)
-
-            # can also load the converted weights
-            pipe = DiffusionPipeline.from_pretrained(tmpdir, device_map="sequential", safety_checker=None)
-
-        after_conversion = pipe(
-            "foo",
-            num_inference_steps=2,
-            generator=paddle.Generator().manual_seed(0),
-            output_type="np",
-        ).images
-
-        self.assertTrue(np.allclose(pre_conversion, conversion, atol=1e-5))
-        self.assertTrue(np.allclose(conversion, after_conversion, atol=1e-5))
-        
-=======
         pipe = DiffusionPipeline.from_pretrained(
             "hf-internal-testing/tiny-stable-diffusion-pipe", device_map="sequential", safety_checker=None
         )
@@ -161,5 +121,4 @@
             output_type="np",
         ).images
         self.assertTrue(np.allclose(pre_conversion, conversion, atol=1e-05))
-        self.assertTrue(np.allclose(conversion, after_conversion, atol=1e-05))
->>>>>>> 785b14b2
+        self.assertTrue(np.allclose(conversion, after_conversion, atol=1e-05))